## Unreleased
* **Removed**
   * REMOVED: needs_ci_run script [#4423](https://github.com/valhalla/valhalla/pull/4423)
   * REMOVED: unused vehicle types in AutoCost and segway; renamed kTruck to "truck" instead of "tractor_trailer" [#4430](https://github.com/valhalla/valhalla/pull/4430)
   * REMOVED: ./bench and related files/code [#4560](https://github.com/valhalla/valhalla/pull/4560)
* **Bug Fix**
   * FIXED: gcc13 was missing some std header includes [#4154](https://github.com/valhalla/valhalla/pull/4154)
   * FIXED: when reclassifying ferry edges, remove destonly from ways only if the connecting way was destonly [#4118](https://github.com/valhalla/valhalla/pull/4118)
   * FIXED: typo in use value of map matching API (`platform_connection` was misspelled) [#4174](https://github.com/valhalla/valhalla/pull/4174)
   * FIXED: fix crash in timedistancebssmatrix.cc  [#4244](https://github.com/valhalla/valhalla/pull/4244)
   * FIXED: missing protobuf CMake configuration to link abseil for protobuf >= 3.22.0 [#4207](https://github.com/valhalla/valhalla/pull/4207)
   * FIXED: broken links on the optimized route API page [#4260](https://github.com/valhalla/valhalla/pull/4260)
   * FIXED: remove clearing of headings while calculating a matrix [#4288](https://github.com/valhalla/valhalla/pull/4288)
   * FIXED: only recost matrix pairs which have connections found [#4344](https://github.com/valhalla/valhalla/pull/4344)
   * FIXED: arm builds. tons of errors due to floating point issues mostly [#4213](https://github.com/valhalla/valhalla/pull/4213)
   * FIXED: respond with correlated edges for format=valhalla and matrix [#4335](https://github.com/valhalla/valhalla/pull/4335)
   * FIXED: `sources` & `targets` for verbose matrix response was kinda broken due to #4335 above [#4366](https://github.com/valhalla/valhalla/pull/4366)
   * FIXED: recover proper shortest path to ferry connections (when multiple edges exist between node pair) [#4361](https://github.com/valhalla/valhalla/pull/4361)
   * FIXED: recover proper shortest path to ferry connections (make sure correct label index is used) [#4378](https://github.com/valhalla/valhalla/pull/4378)
   * FIXED: Allow all roads for motorcycles [#4348](https://github.com/valhalla/valhalla/pull/4348)
   * FIXED: motorcar:conditional should not apply to motorcycle and moped [#4359](https://github.com/valhalla/valhalla/pull/4359)
   * FIXED: break shortcuts when there are different restrictions on base edges [#4326](https://github.com/valhalla/valhalla/pull/4326)
   * FIXED: Incorrect `edge_index` assignment in `thor_worker_t::build_trace` [#4413](https://github.com/valhalla/valhalla/pull/4413)
   * FIXED: lots of issues with CostMatrix (primarily deadend logic) with a complete refactor modeling things very close to bidir A*, also to prepare for a unification of the two [#4372](https://github.com/valhalla/valhalla/pull/4372)
   * FIXED: diff_names check was missing for Graphfilter and Shortcutbuilder for AddEdgeInfo call.  [#4436](https://github.com/valhalla/valhalla/pull/4436)
   * FIXED: updated timezone database and added code to keep compatibility with old servers/new data and vice versa [#4446](https://github.com/valhalla/valhalla/pull/4446)
   * FIXED: retry elevation tile download if the download failed for some reason or the downloaded tile was corrupt [#4461](https://github.com/valhalla/valhalla/pull/4461)
   * FIXED: base transition costs were getting overridden by osrm car turn duration [#4463](https://github.com/valhalla/valhalla/pull/4463)
   * FIXED: insane ETAs for `motor_scooter` on `track`s [#4468](https://github.com/valhalla/valhalla/pull/4468)
   * FIXED: -j wasn't taken into account anymore [#4483](https://github.com/valhalla/valhalla/pull/4483)
   * FIXED: time distance matrix was always using time zone of last settled edge id [#4494](https://github.com/valhalla/valhalla/pull/4494)
   * FIXED: log to stderr in valhalla_export_edges [#4498](https://github.com/valhalla/valhalla/pull/4498)
   * FIXED: set capped speed for truck at 90 KPH [#4493](https://github.com/valhalla/valhalla/pull/4493)
   * FIXED: Config singleton multiple instantiation issue [#4521](https://github.com/valhalla/valhalla/pull/4521)
   * FIXED: Prevent GetShortcut to run into an infinite loop [#4532](https://github.com/valhalla/valhalla/pull/4532)
   * FIXED: fix config generator with thor.costmatrix_allow_second_pass [#4567](https://github.com/valhalla/valhalla/pull/4567)
   * FIXED: infinite loop or other random corruption in isochrones when retrieving partial shape of an edge [#4547](https://github.com/valhalla/valhalla/pull/4547)
   * FIXED: Aggregation updates: update opposing local idx after aggregating the edges, added classification check for aggregation, and shortcut length changes [#4570](https://github.com/valhalla/valhalla/pull/4570)
   * FIXED: Use helper function for only parsing out names from DirectedEdge when populating intersecting edges [#4604](https://github.com/valhalla/valhalla/pull/4604)  
   * FIXED: Osmnode size reduction: Fixed excessive disk space for planet build [#4605](https://github.com/valhalla/valhalla/pull/4605)
   * FIXED: Conflict with signinfo's temporary linguistic node sequence file caused test failures. [#4625](https://github.com/valhalla/valhalla/pull/4625)
   * FIXED: CostMatrix for trivial routes with oneways [#4626](https://github.com/valhalla/valhalla/pull/4626)
   * FIXED: some entry points to creating geotiff isochrones output did not register the geotiff driver before attempting to use it [#4628](https://github.com/valhalla/valhalla/pull/4628)
   * FIXED: libgdal wasn't installed in docker image, so it never worked in docker [#4629](https://github.com/valhalla/valhalla/pull/4629)
   * FIXED: CostMatrix shapes for routes against trivial oneways [#4633](https://github.com/valhalla/valhalla/pull/4633)
   * FIXED: unidirectional_astar.cc doesn't work for date_time type = 2 #4652(https://github.com/valhalla/valhalla/issues/4652)
   * FIXED: a few fixes around the routing algorithms [#4626](https://github.com/valhalla/valhalla/pull/4642)
   * FIXED: no need to search for GDAL when building data [#4651](https://github.com/valhalla/valhalla/pull/4651)
   * FIXED: Fix segfault in OSRM serializer with bannerInstructions when destination is on roundabout [#4480](https://github.com/valhalla/valhalla/pull/4481)
   * FIXED: Fix segfault in costmatrix (date_time and time zone always added). [#4530](https://github.com/valhalla/valhalla/pull/4530)
   * FIXED: Fixed roundoff issue in Tiles Row and Col methods [#4585](https://github.com/valhalla/valhalla/pull/4585)
   * FIXED: Fix for assigning attributes has_(highway, ferry, toll) if directions_type is none [#4465](https://github.com/valhalla/valhalla/issues/4465)
   * FIXED: Have the `valhalla_add_predicted_speeds` summary always be created from `mjolnir.tile_dir` [#4722](https://github.com/valhalla/valhalla/pull/4722) 
   * FIXED: Fix inconsistency in graph.lua for motor_vehicle_node [#4723](https://github.com/valhalla/valhalla/issues/4723)
   * FIXED: Missing algorithm include in `baldr/admin.h` [#4766](https://github.com/valhalla/valhalla/pull/4766)
* **Enhancement**
   * UPDATED: French translations, thanks to @xlqian [#4159](https://github.com/valhalla/valhalla/pull/4159)
   * CHANGED: -j flag for multithreaded executables to override mjolnir.concurrency [#4168](https://github.com/valhalla/valhalla/pull/4168)
   * CHANGED: moved the argparse boilerplate code to a private header which all programs can share [#4169](https://github.com/valhalla/valhalla/pull/4169)
   * ADDED: CI runs a spell check on the PR to detect spelling mistakes [#4179](https://github.com/valhalla/valhalla/pull/4179)
   * ADDED: `preferred_side_cutoff` parameter for locations [#4182](https://github.com/valhalla/valhalla/pull/4182)
   * ADDED: PBF output for matrix endpoint [#4121](https://github.com/valhalla/valhalla/pull/4121)
   * CHANGED: sped up the transit gtfs ingestion process by sorting the feeds before querying them and avoiding copying their structures. forked just_gtfs into the valhalla org to accomplish it [#4167](https://github.com/valhalla/valhalla/pull/4167)
   * CHANGED: write traffic tile headers in `valhalla_build_extract` [#4195](https://github.com/valhalla/valhalla/pull/4195)
   * ADDED: `source_percent_along` & `target_percent_along` to /trace_attributes JSON response [#4199](https://github.com/valhalla/valhalla/pull/4199)
   * ADDED: sqlite database to store landmarks along with interfaces of insert and bounding box queries [#4189](https://github.com/valhalla/valhalla/pull/4189)
   * CHANGED: refactor landmark database interface to use a pimpl [#4202](https://github.com/valhalla/valhalla/pull/4202)
   * ADDED: support for `:forward` and `:backward` for `motor_vehicle`, `vehicle`, `foot` and `bicycle` tag prefixes [#4204](https://github.com/valhalla/valhalla/pull/4204)
   * ADDED: add `valhalla_build_landmarks` to parse POIs from osm pbfs and store them as landmarks in the landmark sqlite database [#4201](https://github.com/valhalla/valhalla/pull/4201)
   * ADDED: add primary key in the landmark sqlite database and a method to retrieve landmarks via their primary keys [#4224](https://github.com/valhalla/valhalla/pull/4224)
   * ADDED: update graph tile to allow adding landmarks to edge info, and refactor edgeinfo.cc [#4233](https://github.com/valhalla/valhalla/pull/4233)
   * ADDED: `sources_to_targets` action for `/expansion` [#4263](https://github.com/valhalla/valhalla/pull/4263)
   * ADDED: option `--extract-tar` to `valhalla_build_extract` to create extracts from .tar files instead of tile directory [#4255](https://github.com/valhalla/valhalla/pull/4255)
   * ADDED: Support for `bannerInstructions` attribute in OSRM serializer via `banner_instructions` request parameter [#4093](https://github.com/valhalla/valhalla/pull/4093)
   * UPDATED: submodules which had new releases, unless it was a major version change [#4231](https://github.com/valhalla/valhalla/pull/4231)
   * ADDED: Support for elevation along a route. Add elevation to EdgeInfo within Valhalla tiles [#4279](https://github.com/valhalla/valhalla/pull/4279)
   * ADDED: the workflow to find landmarks in a graph tile, associate them with nearby edges, and update the graph tile to store the associations [#4278](https://github.com/valhalla/valhalla/pull/4278)
   * ADDED: update maneuver generation to add nearby landmarks to maneuvers as direction support [#4293](https://github.com/valhalla/valhalla/pull/4293)
   * CHANGED: the boost property tree config is now read into a singleton that doesn't need to be passed around anymore [#4220](https://github.com/valhalla/valhalla/pull/4220)
   * ADDED: Update the street name and sign data processing include language and pronunciations [#4268](https://github.com/valhalla/valhalla/pull/4268)
   * CHANGED: more sustainable way to work with protobuf in cmake [#4334](https://github.com/valhalla/valhalla/pull/4334)
   * CHANGED: use date_time API to retrieve timezone aliases instead of our own curated list [#4382](https://github.com/valhalla/valhalla/pull/4382)
   * CHANGED: less aggressive logging for nodes' headings & ferry connections [#4420][https://github.com/valhalla/valhalla/pull/4420]
   * ADDED: add documentation about historical traffic [#4259](https://github.com/valhalla/valhalla/pull/4259)
   * ADDED: config option to control how much memory we'll reserve for CostMatrix locations [#4424](https://github.com/valhalla/valhalla/pull/4424)
   * CHANGED: refactor EdgeLabel (and derived classes) to reduce memory use. [#4439](https://github.com/valhalla/valhalla/pull/4439)
   * ADDED: "shape" field to matrix response for CostMatrix only [#4432](https://github.com/valhalla/valhalla/pull/4432)
   * CHANGED: `/expansion`: add field `prev_edge_id`, make the GeoJSON features `LineString`s [#4275](https://github.com/valhalla/valhalla/issues/4275)
   * ADDED: --optimize & --log-details to valhalla_run_matrix [#4355](https://github.com/valhalla/valhalla/pull/4334)
   * ADDED: most access restrictions to /locate response [#4431](https://github.com/valhalla/valhalla/pull/4431)
   * ADDED: hgv=destination and friends for truck-specific "destination_only" logic [#4450](https://github.com/valhalla/valhalla/issues/4450)
   * UPDATED: updated country access overrides [#4460](https://github.com/valhalla/valhalla/pull/4460)
   * CHANGED: date_time refactor as a preparation to return DST/timezone related offset in the response [#4365](https://github.com/valhalla/valhalla/pull/4365)
   * ADDED: find connection on backward search for bidir matrix algo [#4329](https://github.com/valhalla/valhalla/pull/4329)
   * CHANGED: Adjustment of walk speed when walking on slight downhill [#4302](https://github.com/valhalla/valhalla/pull/4302)
   * CHANGED: Do not reclassify ferry connections when no hierarchies are to be generated [#4487](https://github.com/valhalla/valhalla/pull/4487)
   * ADDED: Added a config option to sort nodes spatially during graph building [#4455](https://github.com/valhalla/valhalla/pull/4455)
   * ADDED: Timezone info in route and matrix responses [#4491](https://github.com/valhalla/valhalla/pull/4491)
   * ADDED: Support for `voiceInstructions` attribute in OSRM serializer via `voice_instructions` request parameter [#4506](https://github.com/valhalla/valhalla/pull/4506)
   * CHANGED: use pkg-config to find spatialite & geos and remove our cmake modules; upgraded conan's boost to 1.83.0 in the process [#4253](https://github.com/valhalla/valhalla/pull/4253)
   * ADDED: Added aggregation logic to filter stage of tile building [#4512](https://github.com/valhalla/valhalla/pull/4512)
   * UPDATED: tz to 2023d [#4519](https://github.com/valhalla/valhalla/pull/4519)
   * CHANGED: libvalhalla.pc generation to have finer controls; install third_party public headers; overhaul lots of CMake; remove conan support [#4516](https://github.com/valhalla/valhalla/pull/4516)
   * CHANGED: refactored matrix code to include a base class for all matrix algorithms to prepare for second passes on matrix [#4535](https://github.com/valhalla/valhalla/pull/4535)
   * ADDED: matrix second pass for connections not found in the first pass, analogous to /route [#4536](https://github.com/valhalla/valhalla/pull/4536)
   * UPDATED: cxxopts to 3.1.1 [#4541](https://github.com/valhalla/valhalla/pull/4541)
   * CHANGED: make use of vendored libraries optional (other than libraries which are not commonly in package managers or only used for testing) [#4544](https://github.com/valhalla/valhalla/pull/4544)
   * ADDED: Improved instructions for blind users [#3694](https://github.com/valhalla/valhalla/pull/3694)
   * ADDED: isochrone proper polygon support & pbf output for isochrone [#4575](https://github.com/valhalla/valhalla/pull/4575)
   * ADDED: return isotile grid as geotiff  [#4594](https://github.com/valhalla/valhalla/pull/4594)
   * ADDED: `ignore_non_vehicular_restrictions` parameter for truck costing [#4606](https://github.com/valhalla/valhalla/pull/4606)
   * UPDATED: tz database to 2024a [#4643](https://github.com/valhalla/valhalla/pull/4643)
   * ADDED: `hgv_no_penalty` costing option to allow penalized truck access to `hgv=no` edges [#4650](https://github.com/valhalla/valhalla/pull/4650)
   * CHANGED: Significantly improve performance of graphbuilder [#4669](https://github.com/valhalla/valhalla/pull/4669)
   * UPDATED: Improved turn by turn api reference documentation [#4675](https://github.com/valhalla/valhalla/pull/4675)
   * CHANGED: contract nodes if connecting edges have different names or speed or non-conditional access restrictions [#4613](https://github.com/valhalla/valhalla/pull/4613)
   * CHANGED: CostMatrix switched from Dijkstra to A* [#4650](https://github.com/valhalla/valhalla/pull/4650)
   * ADDED: some missing documentation about request parameters [#4687](https://github.com/valhalla/valhalla/pull/4687)
   * ADDED: Consider more forward/backward tags for access restrictions and speeds [#4686](https://github.com/valhalla/valhalla/pull/4686)
   * CHANGED: change costmatrix max_distance threshold to a distance threshold instead of duration [#4672](https://github.com/valhalla/valhalla/pull/4672)
   * ADDED: PBF support for expansion [#4614](https://github.com/valhalla/valhalla/pull/4614/)
   * ADDED: elapsed_cost field to map matching json response [#4709](https://github.com/valhalla/valhalla/pull/4709)
   * ADDED: error if we fail to find any matrix connection [#4718](https://github.com/valhalla/valhalla/pull/4718)
   * ADDED: Fail early in valhalla_ingest_transit if there's no valid GTFS feeds [#4710](https://github.com/valhalla/valhalla/pull/4710/)
   * ADDED: Added ssmlAnnouncements for voice instructions and removed voice and banner instructions from last step. [#4644](https://github.com/valhalla/valhalla/pull/4644)
   * ADDED: deadend information in directed edge JSON for `/locate` [#4751](https://github.com/valhalla/valhalla/pull/4751) 
<<<<<<< HEAD
   * ADDED: Dedupe option for expansion, significantly reducing the response size. [#4601](https://github.com/valhalla/valhalla/issues/4601)
=======
   * FIXED: remove old code that allows bicycle access on hiking trails. [#4781](https://github.com/valhalla/valhalla/pull/4781)
   * ADDED: inline config arg for `valhalla_build_elevation` script [#4787](https://github.com/valhalla/valhalla/pull/4787)
>>>>>>> cbb4e984

## Release Date: 2023-05-11 Valhalla 3.4.0
* **Removed**
   * REMOVED: Docker image pushes to Dockerhub [#4033](https://github.com/valhalla/valhalla/pull/4033)
   * REMOVED: transitland references and scripts and replace with info for raw GTFS feeds [#4033](https://github.com/valhalla/valhalla/pull/3906)
* **Bug Fix**
   * FIXED: underflow of uint64_t cast for matrix time results [#3906](https://github.com/valhalla/valhalla/pull/3906)
   * FIXED: update vcpkg commit for Azure pipelines to fix libtool mirrors [#3915](https://github.com/valhalla/valhalla/pull/3915)
   * FIXED: fix CHANGELOG release year (2022->2023) [#3927](https://github.com/valhalla/valhalla/pull/3927)
   * FIXED: avoid segfault on invalid exclude_polygons input [#3907](https://github.com/valhalla/valhalla/pull/3907)
   * FIXED: allow \_WIN32_WINNT to be defined by build system [#3933](https://github.com/valhalla/valhalla/issues/3933)
   * FIXED: disconnected stop pairs in gtfs import [#3943](https://github.com/valhalla/valhalla/pull/3943)
   * FIXED: in/egress traversability in gtfs ingestion is now defaulted to kBoth to enable pedestrian access on transit connect edges and through the in/egress node [#3948](https://github.com/valhalla/valhalla/pull/3948)
   * FIXED: parsing logic needed implicit order of stations/egresses/platforms in the GTFS feeds [#3949](https://github.com/valhalla/valhalla/pull/3949)
   * FIXED: segfault in TimeDistanceMatrix [#3964](https://github.com/valhalla/valhalla/pull/3949)
   * FIXED: write multiple PBFs if the protobuf object gets too big [#3954](https://github.com/valhalla/valhalla/pull/3954)
   * FIXED: pin conan version to latest 1.x for now [#3990](https://github.com/valhalla/valhalla/pull/3990)
   * FIXED: Fix matrix_locations when used in pbf request [#3997](https://github.com/valhalla/valhalla/pull/3997)
   * FIXED: got to the point where the basic transit routing test works [#3988](https://github.com/valhalla/valhalla/pull/3988)
   * FIXED: fix build with LOGGING_LEVEL=ALL [#3992](https://github.com/valhalla/valhalla/pull/3992)
   * FIXED: transit stitching when determining whether a platform was generated [#4020](https://github.com/valhalla/valhalla/pull/4020)
   * FIXED: multimodal isochrones [#4030](https://github.com/valhalla/valhalla/pull/4030)
   * FIXED: duplicated recosting names should throw [#4042](https://github.com/valhalla/valhalla/pull/4042)
   * FIXED: Remove arch specificity from strip command of Python bindings to make it more compatible with other archs [#4040](https://github.com/valhalla/valhalla/pull/4040)
   * FIXED: GraphReader::GetShortcut no longer returns false positives or false negatives [#4019](https://github.com/valhalla/valhalla/pull/4019)
   * FIXED: Tagging with bus=permit or taxi=permit did not override access=no [#4045](https://github.com/valhalla/valhalla/pull/4045)
   * FIXED: Upgrade RapidJSON to address undefined behavior [#4051](https://github.com/valhalla/valhalla/pull/4051)
   * FIXED: time handling for transit service [#4052](https://github.com/valhalla/valhalla/pull/4052)
   * FIXED: multiple smaller bugs while testing more multimodal /route & /isochrones [#4055](https://github.com/valhalla/valhalla/pull/4055)
   * FIXED: `FindLuaJit.cmake` to include Windows paths/library names [#4067](https://github.com/valhalla/valhalla/pull/4067)
   * FIXED: Move complex turn restriction check out of can_form_shortcut() [#4047](https://github.com/valhalla/valhalla/pull/4047)
   * FIXED: fix `clear` methods on matrix algorithms and reserve some space for labels with a new config [#4075](https://github.com/valhalla/valhalla/pull/4075)
   * FIXED: fix `valhalla_build_admins` & `valhalla_ways_to_edges` argument parsing [#4097](https://github.com/valhalla/valhalla/pull/4097)
   * FIXED: fail early in `valhalla_build_admins` if parent directory can't be created, also exit with failure [#4099](https://github.com/valhalla/valhalla/pull/4099)
* **Enhancement**
   * CHANGED: replace boost::optional with C++17's std::optional where possible [#3890](https://github.com/valhalla/valhalla/pull/3890)
   * ADDED: parse `lit` tag on ways and add it to graph [#3893](https://github.com/valhalla/valhalla/pull/3893)
   * ADDED: log lat/lon of node where children link edges exceed the configured maximum [#3911](https://github.com/valhalla/valhalla/pull/3911)
   * ADDED: log matrix algorithm which was used [#3916](https://github.com/valhalla/valhalla/pull/3916)
   * UPDATED: docker base image to Ubuntu 22.04 [#3912](https://github.com/valhalla/valhalla/pull/3912)
   * CHANGED: Unify handling of single-file -Werror in all modules [#3910](https://github.com/valhalla/valhalla/pull/3910)
   * CHANGED: Build skadi with -Werror [#3935](https://github.com/valhalla/valhalla/pull/3935)
   * ADDED: Connect transit tiles to the graph [#3700](https://github.com/valhalla/valhalla/pull/3700)
   * CHANGED: switch to C++17 master branch of `just_gtfs` [#3947](https://github.com/valhalla/valhalla/pull/3947)
   * ADDED: Support for configuring a universal request timeout [#3966](https://github.com/valhalla/valhalla/pull/3966)
   * ADDED: optionally include highway=platform edges for pedestrian access [#3971](https://github.com/valhalla/valhalla/pull/3971)
   * ADDED: `use_lit` costing option for pedestrian costing [#3957](https://github.com/valhalla/valhalla/pull/3957)
   * CHANGED: Removed stray NULL values in log output[#3974](https://github.com/valhalla/valhalla/pull/3974)
   * CHANGED: More conservative estimates for cost of walking slopes [#3982](https://github.com/valhalla/valhalla/pull/3982)
   * ADDED: An option to slim down matrix response [#3987](https://github.com/valhalla/valhalla/pull/3987)
   * CHANGED: Updated url for just_gtfs library [#3994](https://github.com/valhalla/valhalla/pull/3995)
   * ADDED: Docker image pushes to Github's docker registry [#4033](https://github.com/valhalla/valhalla/pull/4033)
   * ADDED: `disable_hierarchy_pruning` costing option to find the actual optimal route for motorized costing modes, i.e `auto`, `motorcycle`, `motor_scooter`, `bus`, `truck` & `taxi`. [#4000](https://github.com/valhalla/valhalla/pull/4000)
   * CHANGED: baldr directory: remove warnings and C++17 adjustments [#4011](https://github.com/valhalla/valhalla/pull/4011)
   * UPDATED: `vcpkg` to latest master, iconv wasn't building anymore [#4066](https://github.com/valhalla/valhalla/pull/4066)
   * CHANGED: pybind11 upgrade for python 3.11 [#4067](https://github.com/valhalla/valhalla/pull/4067)
   * CHANGED: added transit level to connectivity map [#4082](https://github.com/valhalla/valhalla/pull/4082)
   * ADDED: "has_transit_tiles" & "osm_changeset" to verbose status response [#4062](https://github.com/valhalla/valhalla/pull/4062)
   * ADDED: time awareness to CostMatrix for e.g. traffic support [#4071](https://github.com/valhalla/valhalla/pull/4071)
   * UPDATED: transifex translations [#4102](https://github.com/valhalla/valhalla/pull/4102)

## Release Date: 2023-01-03 Valhalla 3.3.0
* **Removed**
* **Bug Fix**
* **Enhancement**
  * CHANGED: Upgraded from C++14 to C++17. [#3878](https://github.com/valhalla/valhalla/pull/3878)

## Release Date: 2023-01-03 Valhalla 3.2.1
* **Removed**
* **Bug Fix**
   * FIXED: valhalla_run_route was missing config logic.[#3824](https://github.com/valhalla/valhalla/pull/3824)
   * FIXED: Added missing ferry tag if manoeuver uses a ferry. It's supposed to be there according to the docs. [#3815](https://github.com/valhalla/valhalla/issues/3815)
   * FIXED: Handle hexlifying strings with unsigned chars [#3842](https://github.com/valhalla/valhalla/pull/3842)
   * FIXED: Newer clang warns on `sprintf` which becomes a compilation error (due to `Werror`) so we use `snprintf` instead [#3846](https://github.com/valhalla/valhalla/issues/3846)
   * FIXED: Build all of Mjolnir with -Werror [#3845](https://github.com/valhalla/valhalla/pull/3845)
   * FIXED: Only set most destination information once for all origins in timedistancematrix [#3830](https://github.com/valhalla/valhalla/pull/3830)
   * FIXED: Integers to expansion JSON output were cast wrongly [#3857](https://github.com/valhalla/valhalla/pull/3857)
   * FIXED: hazmat=destination should be hazmat=false and fix the truckcost usage of hazmat [#3865](https://github.com/valhalla/valhalla/pull/3865)
   * FIXED: Make sure there is at least one path which is accessible for all vehicular modes when reclassifying ferry edges [#3860](https://github.com/valhalla/valhalla/pull/3860)
   * FIXED: valhalla_build_extract was failing to determine the tile ID to include in the extract [#3864](https://github.com/valhalla/valhalla/pull/3864)
   * FIXED: valhalla_ways_to_edges missed trimming the cache when overcommitted [#3872](https://github.com/valhalla/valhalla/pull/3864)
   * FIXED: Strange detours with multi-origin/destination unidirectional A* [#3585](https://github.com/valhalla/valhalla/pull/3585)
* **Enhancement**
   * ADDED: Added has_toll, has_highway, has_ferry tags to summary field of a leg and route and a highway tag to a maneuver if it includes a highway. [#3815](https://github.com/valhalla/valhalla/issues/3815)
   * ADDED: Add time info to sources_to_targets [#3795](https://github.com/valhalla/valhalla/pull/3795)
   * ADDED: "available_actions" to the /status response [#3836](https://github.com/valhalla/valhalla/pull/3836)
   * ADDED: "waiting" field on input/output intermediate break(\_through) locations to respect services times [#3849](https://github.com/valhalla/valhalla/pull/3849)
   * ADDED: --bbox & --geojson-dir options to valhalla_build_extract to only archive a subset of tiles [#3856](https://github.com/valhalla/valhalla/pull/3856)
   * CHANGED: Replace unstable c++ geos API with a mix of geos' c api and boost::geometry for admin building [#3683](https://github.com/valhalla/valhalla/pull/3683)
   * ADDED: optional write-access to traffic extract from GraphReader [#3876](https://github.com/valhalla/valhalla/pull/3876)
   * UPDATED: locales from Transifex [#3879](https://github.com/valhalla/valhalla/pull/3879)
   * CHANGED: Build most of Baldr with -Werror [#3885](https://github.com/valhalla/valhalla/pull/3885)
   * UPDATED: some documentation overhaul to slim down root's README [#3881](https://github.com/valhalla/valhalla/pull/3881)
   * CHANGED: move documentation hosting to Github Pages from readthedocs.io [#3884](https://github.com/valhalla/valhalla/pull/3884)
   * ADDED: inline config arguments to some more executables [#3873](https://github.com/valhalla/valhalla/pull/3873)

## Release Date: 2022-10-26 Valhalla 3.2.0
* **Removed**
   * REMOVED: "build-\*" docker image to decrease complexity [#3689](https://github.com/valhalla/valhalla/pull/3541)

* **Bug Fix**
   * FIXED: Fix precision losses while encoding-decoding distance parameter in openlr [#3374](https://github.com/valhalla/valhalla/pull/3374)
   * FIXED: Fix bearing calculation for openlr records [#3379](https://github.com/valhalla/valhalla/pull/3379)
   * FIXED: Some refactoring that was proposed for the PR 3379 [3381](https://github.com/valhalla/valhalla/pull/3381)
   * FIXED: Avoid calling out "keep left/right" when passing an exit [3349](https://github.com/valhalla/valhalla/pull/3349)
   * FIXED: Fix iterator decrement beyond begin() in GeoPoint::HeadingAtEndOfPolyline() method [#3393](https://github.com/valhalla/valhalla/pull/3393)
   * FIXED: Add string for Use:kPedestrianCrossing to fix null output in to_string(Use). [#3416](https://github.com/valhalla/valhalla/pull/3416)
   * FIXED: Remove simple restrictions check for pedestrian cost calculation. [#3423](https://github.com/valhalla/valhalla/pull/3423)
   * FIXED: Parse "highway=busway" OSM tag: https://wiki.openstreetmap.org/wiki/Tag:highway%3Dbusway [#3413](https://github.com/valhalla/valhalla/pull/3413)
   * FIXED: Process int_ref irrespective of `use_directions_on_ways_` [#3446](https://github.com/valhalla/valhalla/pull/3446)
   * FIXED: workaround python's ArgumentParser bug to not accept negative numbers as arguments [#3443](https://github.com/valhalla/valhalla/pull/3443)
   * FIXED: Undefined behaviour on some platforms due to unaligned reads [#3447](https://github.com/valhalla/valhalla/pull/3447)
   * FIXED: Fixed undefined behavior due to invalid shift exponent when getting edge's heading [#3450](https://github.com/valhalla/valhalla/pull/3450)
   * FIXED: Use midgard::unaligned_read in GraphTileBuilder::AddSigns [#3456](https://github.com/valhalla/valhalla/pull/3456)
   * FIXED: Relax test margin for time dependent traffic test [#3467](https://github.com/valhalla/valhalla/pull/3467)
   * FIXED: Fixed missed intersection heading [#3463](https://github.com/valhalla/valhalla/pull/3463)
   * FIXED: Stopped putting binary bytes into a string field of the protobuf TaggedValue since proto3 protects against that for cross language support [#3468](https://github.com/valhalla/valhalla/pull/3468)
   * FIXED: valhalla_service uses now loki logging config instead of deprecated tyr logging [#3481](https://github.com/valhalla/valhalla/pull/3481)
   * FIXED: Docker image `valhalla/valhalla:run-latest`: conan error + python integration [#3485](https://github.com/valhalla/valhalla/pull/3485)
   * FIXED: fix more protobuf unstable 3.x API [#3494](https://github.com/valhalla/valhalla/pull/3494)
   * FIXED: fix one more protobuf unstable 3.x API [#3501](https://github.com/valhalla/valhalla/pull/3501)
   * FIXED: Fix valhalla_build_tiles imports only bss from last osm file [#3503](https://github.com/valhalla/valhalla/pull/3503)
   * FIXED: Fix total_run_stat.sh script. [#3511](https://github.com/valhalla/valhalla/pull/3511)
   * FIXED: Both `hov:designated` and `hov:minimum` have to be correctly set for the way to be considered hov-only [#3526](https://github.com/valhalla/valhalla/pull/3526)
   * FIXED: Wrong out index in route intersections [#3541](https://github.com/valhalla/valhalla/pull/3541)
   * FIXED: fix valhalla_export_edges: missing null columns separator [#3543](https://github.com/valhalla/valhalla/pull/3543)
   * FIXED: Removed/updated narrative language aliases that are not IETF BCP47 compliant [#3546](https://github.com/valhalla/valhalla/pull/3546)
   * FIXED: Wrong predecessor opposing edge in dijkstra's expansion [#3528](https://github.com/valhalla/valhalla/pull/3528)
   * FIXED: exit and exit_verbal in Russian locale should be same [#3545](https://github.com/valhalla/valhalla/pull/3545)
   * FIXED: Skip transit tiles in hierarchy builder [#3559](https://github.com/valhalla/valhalla/pull/3559)
   * FIXED: Fix some country overrides in adminconstants and add a couple new countries. [#3578](https://github.com/valhalla/valhalla/pull/3578)
   * FIXED: Improve build errors reporting [#3579](https://github.com/valhalla/valhalla/pull/3579)
   * FIXED: Fix "no elevation" values and /locate elevation response [#3571](https://github.com/valhalla/valhalla/pull/3571)
   * FIXED: Build tiles with admin/timezone support on Windows [#3580](https://github.com/valhalla/valhalla/pull/3580)
   * FIXED: admin "Saint-Martin" changed name to "Saint-Martin (France)" [#3619](https://github.com/valhalla/valhalla/pull/3619)
   * FIXED: openstreetmapspeeds global config with `null`s now supported [#3621](https://github.com/valhalla/valhalla/pull/3621)
   * FIXED: valhalla_run_matrix was failing (could not find proper max_matrix_distance) [#3635](https://github.com/valhalla/valhalla/pull/3635)
   * FIXED: Removed duplicate degrees/radians constants [#3642](https://github.com/valhalla/valhalla/pull/3642)
   * FIXED: Forgot to adapt driving side and country access rules in [#3619](https://github.com/valhalla/valhalla/pull/3619) [#3652](https://github.com/valhalla/valhalla/pull/3652)
   * FIXED: DateTime::is_conditional_active(...) incorrect end week handling [#3655](https://github.com/valhalla/valhalla/pull/3655)
   * FIXED: TimeDistanceBSSMatrix: incorrect initialization for destinations[#3659](https://github.com/valhalla/valhalla/pull/3659)
   * FIXED: Some interpolated points had invalid edge_index in trace_attributes response [#3646](https://github.com/valhalla/valhalla/pull/3670)
   * FIXED: Use a small node snap distance in map-matching. FIxes issue with incorrect turn followed by Uturn. [#3677](https://github.com/valhalla/valhalla/pull/3677)
   * FIXED: Conan error when building Docker image. [#3689](https://github.com/valhalla/valhalla/pull/3689)
   * FIXED: Allow country overrides for sidewalk [#3711](https://github.com/valhalla/valhalla/pull/3711)
   * FIXED: CostMatrix incorrect tile usage with oppedge. [#3719](https://github.com/valhalla/valhalla/pull/3719)
   * FIXED: Fix elevation serializing [#3735](https://github.com/valhalla/valhalla/pull/3735)
   * FIXED: Fix returning a potentially uninitialized value in PointXY::ClosestPoint [#3737](https://github.com/valhalla/valhalla/pull/3737)
   * FIXED: Wales and Scotland name change. [#3746](https://github.com/valhalla/valhalla/pull/3746)
   * FIXED: Pedestrian crossings are allowed for bikes [#3751](https://github.com/valhalla/valhalla/pull/3751)
   * FIXED: Fix for Mac OSx.  Small update for the workdir for the admin_sidewalk_override test.  [#3757](https://github.com/valhalla/valhalla/pull/3757)
   * FIXED: Add missing service road case from GetTripLegUse method. [#3763](https://github.com/valhalla/valhalla/pull/3763)
   * FIXED: Fix TimeDistanceMatrix results sequence [#3738](https://github.com/valhalla/valhalla/pull/3738)
   * FIXED: Fix status endpoint not reporting that the service is shutting down [#3785](https://github.com/valhalla/valhalla/pull/3785)
   * FIXED: Fix TimdDistanceMatrix SetSources and SetTargets [#3792](https://github.com/valhalla/valhalla/pull/3792)
   * FIXED: Added highway and surface factor in truckcost [#3590](https://github.com/valhalla/valhalla/pull/3590)
   * FIXED: Potential integer underflow in file suffix generation [#3783](https://github.com/valhalla/valhalla/pull/3783)
   * FIXED: Building Valhalla as a submodule [#3781](https://github.com/valhalla/valhalla/issues/3781)
   * FIXED: Fixed invalid time detection in GetSpeed [#3800](https://github.com/valhalla/valhalla/pull/3800)
   * FIXED: Osmway struct update: added up to 33 and not 32 [#3808](https://github.com/valhalla/valhalla/pull/3808)
   * FIXED: Fix out-of-range linestrings in expansion [#4603](https://github.com/valhalla/valhalla/pull/4603)

* **Enhancement**
   * CHANGED: Pronunciation for names and destinations [#3132](https://github.com/valhalla/valhalla/pull/3132)
   * CHANGED: Requested code clean up for phonemes PR [#3356](https://github.com/valhalla/valhalla/pull/3356)
   * CHANGED: Refactor Pronunciation class to struct [#3359](https://github.com/valhalla/valhalla/pull/3359)
   * ADDED: Added support for probabale restrictions [#3361](https://github.com/valhalla/valhalla/pull/3361)
   * CHANGED: Refactored the verbal text formatter to handle logic for street name and sign [#3369](https://github.com/valhalla/valhalla/pull/3369)
   * CHANGED: return "version" and "tileset_age" on parameterless /status call [#3367](https://github.com/valhalla/valhalla/pull/3367)
   * CHANGED: de-singleton tile_extract by introducing an optional index.bin file created by valhalla_build_extract [#3281](https://github.com/valhalla/valhalla/pull/3281)
   * CHANGED: implement valhalla_build_elevation in python and add more --from-geojson & --from-graph options [#3318](https://github.com/valhalla/valhalla/pull/3318)
   * ADDED: Add boolean parameter to clear memory for edge labels from thor. [#2789](https://github.com/valhalla/valhalla/pull/2789)
   * CHANGED: Do not create statsd client in workers if it is not configured [#3394](https://github.com/valhalla/valhalla/pull/3394)
   * ADDED: Import of Bike Share Stations information in BSS Connection edges [#3411](https://github.com/valhalla/valhalla/pull/3411)
   * ADDED: Add heading to PathEdge to be able to return it on /locate [#3399](https://github.com/valhalla/valhalla/pull/3399)
   * ADDED: Add `prioritize_bidirectional` option for fast work and correct ETA calculation for `depart_at` date_time type. Smoothly stop using live-traffic [#3398](https://github.com/valhalla/valhalla/pull/3398)
   * CHANGED: Minor fix for headers  [#3436](https://github.com/valhalla/valhalla/pull/3436)
   * CHANGED: Use std::multimap for polygons returned for admin and timezone queries. Improves performance when building tiles. [#3427](https://github.com/valhalla/valhalla/pull/3427)
   * CHANGED: Refactored GraphBuilder::CreateSignInfoList [#3438](https://github.com/valhalla/valhalla/pull/3438)
   * ADDED: Add support for LZ4 compressed elevation tiles [#3401](https://github.com/valhalla/valhalla/pull/3401)
   * CHANGED: Rearranged some of the protobufs to remove redundancy [#3452](https://github.com/valhalla/valhalla/pull/3452)
   * CHANGED: overhaul python bindings [#3380](https://github.com/valhalla/valhalla/pull/3380)
   * CHANGED: Removed all protobuf defaults either by doing them in code or by relying on 0 initialization. Also deprecated best_paths and do_not_track [#3454](https://github.com/valhalla/valhalla/pull/3454)
   * ADDED: isochrone action for /expansion endpoint to track dijkstra expansion [#3215](https://github.com/valhalla/valhalla/pull/3215)
   * CHANGED: remove boost from dependencies and add conan as prep for #3346 [#3459](https://github.com/valhalla/valhalla/pull/3459)
   * CHANGED: Remove boost.program_options in favor of cxxopts header-only lib and use conan to install header-only boost. [#3346](https://github.com/valhalla/valhalla/pull/3346)
   * CHANGED: Moved all protos to proto3 for internal request/response handling [#3457](https://github.com/valhalla/valhalla/pull/3457)
   * CHANGED: Allow up to 32 outgoing link edges on a node when reclassifying links [#3483](https://github.com/valhalla/valhalla/pull/3483)
   * CHANGED: Reuse sample::get implementation [#3471](https://github.com/valhalla/valhalla/pull/3471)
   * ADDED: Beta support for interacting with the http/bindings/library via serialized and pbf objects respectively [#3464](https://github.com/valhalla/valhalla/pull/3464)
   * CHANGED: Update xcode to 12.4.0 [#3492](https://github.com/valhalla/valhalla/pull/3492)
   * ADDED: Add JSON generator to conan [#3493](https://github.com/valhalla/valhalla/pull/3493)
   * CHANGED: top_speed option: ignore live speed for speed based penalties [#3460](https://github.com/valhalla/valhalla/pull/3460)
   * ADDED: Add `include_construction` option into the config to include/exclude roads under construction from the graph [#3455](https://github.com/valhalla/valhalla/pull/3455)
   * CHANGED: Refactor options protobuf for Location and Costing objects [#3506](https://github.com/valhalla/valhalla/pull/3506)
   * CHANGED: valhalla.h and config.h don't need cmake configuration [#3502](https://github.com/valhalla/valhalla/pull/3502)
   * ADDED: New options to control what fields of the pbf are returned when pbf format responses are requested [#3207](https://github.com/valhalla/valhalla/pull/3507)
   * CHANGED: Rename tripcommon to common [#3516](https://github.com/valhalla/valhalla/pull/3516)
   * ADDED: Indoor routing - data model, data processing. [#3509](https://github.com/valhalla/valhalla/pull/3509)
   * ADDED: On-demand elevation tile fetching [#3391](https://github.com/valhalla/valhalla/pull/3391)
   * CHANGED: Remove many oneof uses from the protobuf api where the semantics of optional vs required isnt necessary [#3527](https://github.com/valhalla/valhalla/pull/3527)
   * ADDED: Indoor routing maneuvers [#3519](https://github.com/valhalla/valhalla/pull/3519)
   * ADDED: Expose reverse isochrone parameter for reverse expansion [#3528](https://github.com/valhalla/valhalla/pull/3528)
   * CHANGED: Add matrix classes to thor worker so they persist between requests. [#3560](https://github.com/valhalla/valhalla/pull/3560)
   * CHANGED: Remove `max_matrix_locations` and introduce `max_matrix_location_pairs` to configure the allowed number of total routes for the matrix action for more flexible asymmetric matrices [#3569](https://github.com/valhalla/valhalla/pull/3569)
   * CHANGED: modernized spatialite syntax [#3580](https://github.com/valhalla/valhalla/pull/3580)
   * ADDED: Options to generate partial results for time distance matrix when there is one source (one to many) or one target (many to one). [#3181](https://github.com/valhalla/valhalla/pull/3181)
   * ADDED: Enhance valhalla_build_elevation with LZ4 recompression support [#3607](https://github.com/valhalla/valhalla/pull/3607)
   * CHANGED: removed UK admin and upgraded its constituents to countries [#3619](https://github.com/valhalla/valhalla/pull/3619)
   * CHANGED: expansion service: only track requested max time/distance [#3532](https://github.com/valhalla/valhalla/pull/3509)
   * ADDED: Shorten down the request delay, when some sources/targets searches are early aborted [#3611](https://github.com/valhalla/valhalla/pull/3611)
   * ADDED: add `pre-commit` hook for running the `format.sh` script [#3637](https://github.com/valhalla/valhalla/pull/3637)
   * CHANGED: upgrade pybind11 to v2.9.2 to remove cmake warning [#3658](https://github.com/valhalla/valhalla/pull/3658)
   * ADDED: tests for just_gtfs reading and writing feeds [#3665](https://github.com/valhalla/valhalla/pull/3665)
   * CHANGED: Precise definition of types of edges on which BSS could be projected [#3658](https://github.com/valhalla/valhalla/pull/3663)
   * CHANGED: Remove duplicate implementation of `adjust_scores` [#3673](https://github.com/valhalla/valhalla/pull/3673)
   * ADDED: convert GTFS data into protobuf tiles [#3629](https://github.com/valhalla/valhalla/issues/3629)
   * CHANGED: Use `starts_with()` instead of `substr(0, N)` getting and comparing to prefix [#3702](https://github.com/valhalla/valhalla/pull/3702)
   * ADDED: Ferry support for HGV [#3710](https://github.com/valhalla/valhalla/issues/3710)
   * ADDED: Linting & formatting checks for Python code [#3713](https://github.com/valhalla/valhalla/pull/3713)
   * CHANGED: rename Turkey admin to Türkiye [#3720](https://github.com/valhalla/valhalla/pull/3713)
   * CHANGED: bumped vcpkg version to "2022.08.15" [#3754](https://github.com/valhalla/valhalla/pull/3754)
   * CHANGED: chore: Updates to clang-format 11.0.0 [#3533](https://github.com/valhalla/valhalla/pull/3533)
   * CHANGED: Ported trace_attributes serialization to RapidJSON. [#3333](https://github.com/valhalla/valhalla/pull/3333)
   * ADDED: Add helpers for DirectedEdgeExt and save them to file in GraphTileBuilder [#3562](https://github.com/valhalla/valhalla/pull/3562)
   * ADDED: Fixed Speed costing option [#3576](https://github.com/valhalla/valhalla/pull/3576)
   * ADDED: axle_count costing option for hgv [#3648](https://github.com/valhalla/valhalla/pull/3648)
   * ADDED: Matrix action for gurka [#3793](https://github.com/valhalla/valhalla/pull/3793)
   * ADDED: Add warnings array to response. [#3588](https://github.com/valhalla/valhalla/pull/3588)
   * CHANGED: Templatized TimeDistanceMatrix for forward/reverse search [#3773](https://github.com/valhalla/valhalla/pull/3773)
   * CHANGED: Templatized TimeDistanceBSSMatrix for forward/reverse search [#3778](https://github.com/valhalla/valhalla/pull/3778)
   * CHANGED: error code 154 shows distance limit in error message [#3779](https://github.com/valhalla/valhalla/pull/3779)

## Release Date: 2021-10-07 Valhalla 3.1.4
* **Removed**
* **Bug Fix**
   * FIXED: Revert default speed boost for turn channels [#3232](https://github.com/valhalla/valhalla/pull/3232)
   * FIXED: Use the right tile to get country for incident [#3235](https://github.com/valhalla/valhalla/pull/3235)
   * FIXED: Fix factors passed to `RelaxHierarchyLimits` [#3253](https://github.com/valhalla/valhalla/pull/3253)
   * FIXED: Fix TransitionCostReverse usage [#3260](https://github.com/valhalla/valhalla/pull/3260)
   * FIXED: Fix Tagged Value Support in EdgeInfo [#3262](https://github.com/valhalla/valhalla/issues/3262)
   * FIXED: TransitionCostReverse fix: revert internal_turn change [#3271](https://github.com/valhalla/valhalla/issues/3271)
   * FIXED: Optimize tiles usage in reach-based pruning [#3294](https://github.com/valhalla/valhalla/pull/3294)
   * FIXED: Slip lane detection: track visited nodes to avoid infinite loops [#3297](https://github.com/valhalla/valhalla/pull/3297)
   * FIXED: Fix distance value in a 0-length road [#3185](https://github.com/valhalla/valhalla/pull/3185)
   * FIXED: Trivial routes were broken when origin was node snapped and destnation was not and vice-versa for reverse astar [#3299](https://github.com/valhalla/valhalla/pull/3299)
   * FIXED: Tweaked TestAvoids map to get TestAvoidShortcutsTruck working [#3301](https://github.com/valhalla/valhalla/pull/3301)
   * FIXED: Overflow in sequence sort [#3303](https://github.com/valhalla/valhalla/pull/3303)
   * FIXED: Setting statsd tags in config via valhalla_build_config [#3225](https://github.com/valhalla/valhalla/pull/3225)
   * FIXED: Cache for gzipped elevation tiles [#3120](https://github.com/valhalla/valhalla/pull/3120)
   * FIXED: Current time conversion regression introduced in unidirectional algorithm refractor [#3278](https://github.com/valhalla/valhalla/issues/3278)
   * FIXED: Make combine_route_stats.py properly quote CSV output (best practice improvement) [#3328](https://github.com/valhalla/valhalla/pull/3328)
   * FIXED: Merge edge segment records in map matching properly so that resulting edge indices in trace_attributes are valid [#3280](https://github.com/valhalla/valhalla/pull/3280)
   * FIXED: Shape walking map matcher now sets correct edge candidates used in the match for origin and destination location [#3329](https://github.com/valhalla/valhalla/pull/3329)
   * FIXED: Better hash function of GraphId [#3332](https://github.com/valhalla/valhalla/pull/3332)

* **Enhancement**
   * CHANGED: Favor turn channels more [#3222](https://github.com/valhalla/valhalla/pull/3222)
   * CHANGED: Rename `valhalla::midgard::logging::LogLevel` enumerators to avoid clash with common macros [#3237](https://github.com/valhalla/valhalla/pull/3237)
   * CHANGED: Move pre-defined algorithm-based factors inside `RelaxHierarchyLimits` [#3253](https://github.com/valhalla/valhalla/pull/3253)
   * ADDED: Reject alternatives with too long detours [#3238](https://github.com/valhalla/valhalla/pull/3238)
   * ADDED: Added info to /status endpoint [#3008](https://github.com/valhalla/valhalla/pull/3008)
   * ADDED: Added stop and give_way/yield signs to the data and traffic signal fixes [#3251](https://github.com/valhalla/valhalla/pull/3251)
   * ADDED: use_hills for pedestrian costing, which also affects the walking speed [#3234](https://github.com/valhalla/valhalla/pull/3234)
   * CHANGED: Fixed cost threshold for bidirectional astar. Implemented reach-based pruning for suboptimal branches [#3257](https://github.com/valhalla/valhalla/pull/3257)
   * ADDED: Added `exclude_unpaved` request parameter [#3240](https://github.com/valhalla/valhalla/pull/3240)
   * ADDED: Added support for routing onto HOV/HOT lanes via request parameters `include_hot`, `include_hov2`, and `include_hov3` [#3273](https://github.com/valhalla/valhalla/pull/3273)
   * ADDED: Add Z-level field to `EdgeInfo`. [#3261](https://github.com/valhalla/valhalla/pull/3261)
   * CHANGED: Calculate stretch threshold for alternatives based on the optimal route cost [#3276](https://github.com/valhalla/valhalla/pull/3276)
   * ADDED: Add `preferred_z_level` as a parameter of loki requests. [#3270](https://github.com/valhalla/valhalla/pull/3270)
   * ADDED: Add `preferred_layer` as a parameter of loki requests. [#3270](https://github.com/valhalla/valhalla/pull/3270)
   * ADDED: Exposing service area names in passive maneuvers. [#3277](https://github.com/valhalla/valhalla/pull/3277)
   * ADDED: Added traffic signal and stop sign check for stop impact. These traffic signals and stop sign are located on edges. [#3279](https://github.com/valhalla/valhalla/pull/3279)
   * CHANGED: Improved sharing criterion to obtain more reasonable alternatives; extended alternatives search [#3302](https://github.com/valhalla/valhalla/pull/3302)
   * ADDED: pull ubuntu:20.04 base image before building [#3233](https://github.com/valhalla/valhalla/pull/3223)
   * CHANGED: Improve Loki nearest-neighbour performance for large radius searches in open space [#3233](https://github.com/valhalla/valhalla/pull/3324)
   * ADDED: testing infrastructure for scripts and valhalla_build_config tests [#3308](https://github.com/valhalla/valhalla/pull/3308)
   * ADDED: Shape points and information about where intermediate locations are placed along the legs of a route [#3274](https://github.com/valhalla/valhalla/pull/3274)
   * CHANGED: Improved existing hov lane transition test case to make more realistic [#3330](https://github.com/valhalla/valhalla/pull/3330)
   * CHANGED: Update python usage in all scripts to python3 [#3337](https://github.com/valhalla/valhalla/pull/3337)
   * ADDED: Added `exclude_cash_only_tolls` request parameter [#3341](https://github.com/valhalla/valhalla/pull/3341)
   * CHANGED: Update api-reference for street_names [#3342](https://github.com/valhalla/valhalla/pull/3342)
   * ADDED: Disable msse2 flags when building on Apple Silicon chip [#3327](https://github.com/valhalla/valhalla/pull/3327)

## Release Date: 2021-07-20 Valhalla 3.1.3
* **Removed**
   * REMOVED: Unused overloads of `to_response` function [#3167](https://github.com/valhalla/valhalla/pull/3167)

* **Bug Fix**
   * FIXED: Fix heading on small edge [#3114](https://github.com/valhalla/valhalla/pull/3114)
   * FIXED: Added support for `access=psv`, which disables routing on these nodes and edges unless the mode is taxi or bus [#3107](https://github.com/valhalla/valhalla/pull/3107)
   * FIXED: Disables logging in CI to catch issues [#3121](https://github.com/valhalla/valhalla/pull/3121)
   * FIXED: Fixed U-turns through service roads [#3082](https://github.com/valhalla/valhalla/pull/3082)
   * FIXED: Added forgotten penalties for kLivingStreet and kTrack for pedestrian costing model [#3116](https://github.com/valhalla/valhalla/pull/3116)
   * FIXED: Updated the reverse turn bounds [#3122](https://github.com/valhalla/valhalla/pull/3122)
   * FIXED: Missing fork maneuver [#3134](https://github.com/valhalla/valhalla/pull/3134)
   * FIXED: Update turn channel logic to call out specific turn at the end of the turn channel if needed [#3140](https://github.com/valhalla/valhalla/pull/3140)
   * FIXED: Fixed cost thresholds for TimeDistanceMatrix. [#3131](https://github.com/valhalla/valhalla/pull/3131)
   * FIXED: Use distance threshold in hierarchy limits for bidirectional astar to expand more important lower level roads [#3156](https://github.com/valhalla/valhalla/pull/3156)
   * FIXED: Fixed incorrect dead-end roundabout labels. [#3129](https://github.com/valhalla/valhalla/pull/3129)
   * FIXED: googletest wasn't really updated in #3166 [#3187](https://github.com/valhalla/valhalla/pull/3187)
   * FIXED: Minor fix of benchmark code [#3190](https://github.com/valhalla/valhalla/pull/3190)
   * FIXED: avoid_polygons intersected edges as polygons instead of linestrings [#3194]((https://github.com/valhalla/valhalla/pull/3194)
   * FIXED: when binning horizontal edge shapes using single precision floats (converted from not double precision floats) allowed for the possibility of marking many many tiles no where near the shape [#3204](https://github.com/valhalla/valhalla/pull/3204)
   * FIXED: Fix improper iterator usage in ManeuversBuilder [#3205](https://github.com/valhalla/valhalla/pull/3205)
   * FIXED: Modified approach for retrieving signs from a directed edge #3166 [#3208](https://github.com/valhalla/valhalla/pull/3208)
   * FIXED: Improve turn channel classification: detect slip lanes [#3196](https://github.com/valhalla/valhalla/pull/3196)
   * FIXED: Compatibility with older boost::optional versions [#3219](https://github.com/valhalla/valhalla/pull/3219)
   * FIXED: Older boost.geometry versions don't have correct() for geographic rings [#3218](https://github.com/valhalla/valhalla/pull/3218)
   * FIXED: Use default road speed for bicycle costing so traffic does not reduce penalty on high speed roads. [#3143](https://github.com/valhalla/valhalla/pull/3143)

* **Enhancement**
   * CHANGED: Refactor base costing options parsing to handle more common stuff in a one place [#3125](https://github.com/valhalla/valhalla/pull/3125)
   * CHANGED: Unified Sign/SignElement into sign.proto [#3146](https://github.com/valhalla/valhalla/pull/3146)
   * ADDED: New verbal succinct transition instruction to maneuver & narrativebuilder. Currently this instruction will be used in place of a very long street name to avoid repetition of long names [#2844](https://github.com/valhalla/valhalla/pull/2844)
   * ADDED: Added oneway support for pedestrian access and foot restrictions [#3123](https://github.com/valhalla/valhalla/pull/3123)
   * ADDED: Exposing rest-area names in passive maneuvers [#3172](https://github.com/valhalla/valhalla/pull/3172)
   * CHORE: Updates robin-hood-hashing third-party library
   * ADDED: Support `barrier=yes|swing_gate|jersey_barrier` tags [#3154](https://github.com/valhalla/valhalla/pull/3154)
   * ADDED: Maintain `access=permit|residents` tags as private [#3149](https://github.com/valhalla/valhalla/pull/3149)
   * CHANGED: Replace `avoid_*` API parameters with more accurate `exclude_*` [#3093](https://github.com/valhalla/valhalla/pull/3093)
   * ADDED: Penalize private gates [#3144](https://github.com/valhalla/valhalla/pull/3144)
   * CHANGED: Renamed protobuf Sign/SignElement to TripSign/TripSignElement [#3168](https://github.com/valhalla/valhalla/pull/3168)
   * CHORE: Updates googletest to release-1.11.0 [#3166](https://github.com/valhalla/valhalla/pull/3166)
   * CHORE: Enables -Wall on sif sources [#3178](https://github.com/valhalla/valhalla/pull/3178)
   * ADDED: Allow going through accessible `barrier=bollard` and penalize routing through it, when the access is private [#3175](https://github.com/valhalla/valhalla/pull/3175)
   * ADDED: Add country code to incident metadata [#3169](https://github.com/valhalla/valhalla/pull/3169)
   * CHANGED: Use distance instead of time to check limited sharing criteria [#3183](https://github.com/valhalla/valhalla/pull/3183)
   * ADDED: Introduced a new via_waypoints array on the leg in the osrm route serializer that describes where a particular waypoint from the root-level array matches to the route. [#3189](https://github.com/valhalla/valhalla/pull/3189)
   * ADDED: Added vehicle width and height as an option for auto (and derived: taxi, bus, hov) profile (https://github.com/valhalla/valhalla/pull/3179)
   * ADDED: Support for statsd integration for basic error and requests metrics [#3191](https://github.com/valhalla/valhalla/pull/3191)
   * CHANGED: Get rid of typeid in statistics-related code. [#3227](https://github.com/valhalla/valhalla/pull/3227)

## Release Date: 2021-05-26 Valhalla 3.1.2
* **Removed**
* **Bug Fix**
   * FIXED: Change unnamed road intersections from being treated as penil point u-turns [#3084](https://github.com/valhalla/valhalla/pull/3084)
   * FIXED: Fix TimeDepReverse termination and path cost calculation (for arrive_by routing) [#2987](https://github.com/valhalla/valhalla/pull/2987)
   * FIXED: Isochrone (::Generalize()) fix to avoid generating self-intersecting polygons [#3026](https://github.com/valhalla/valhalla/pull/3026)
   * FIXED: Handle day_on/day_off/hour_on/hour_off restrictions [#3029](https://github.com/valhalla/valhalla/pull/3029)
   * FIXED: Apply conditional restrictions with dow only to the edges when routing [#3039](https://github.com/valhalla/valhalla/pull/3039)
   * FIXED: Missing locking in incident handler needed to hang out to scop lock rather than let the temporary dissolve [#3046](https://github.com/valhalla/valhalla/pull/3046)
   * FIXED: Continuous lane guidance fix [#3054](https://github.com/valhalla/valhalla/pull/3054)
   * FIXED: Fix reclassification for "shorter" ferries and rail ferries (for Chunnel routing issues) [#3038](https://github.com/valhalla/valhalla/pull/3038)
   * FIXED: Incorrect routing through motor_vehicle:conditional=destination. [#3041](https://github.com/valhalla/valhalla/pull/3041)
   * FIXED: Allow destination-only routing on the first-pass for non bidirectional Astar algorithms. [#3085](https://github.com/valhalla/valhalla/pull/3085)
   * FIXED: Highway/ramp lane bifurcation [#3088](https://github.com/valhalla/valhalla/pull/3088)
   * FIXED: out of bound access of tile hierarchy in base_ll function in graphheader [#3089](https://github.com/valhalla/valhalla/pull/3089)
   * FIXED: include shortcuts in avoid edge set for avoid_polygons [#3090](https://github.com/valhalla/valhalla/pull/3090)

* **Enhancement**
   * CHANGED: Refactor timedep forward/reverse to reduce code repetition [#2987](https://github.com/valhalla/valhalla/pull/2987)
   * CHANGED: Sync translation files with Transifex command line tool [#3030](https://github.com/valhalla/valhalla/pull/3030)
   * CHANGED: Use osm tags in links reclassification algorithm in order to reduce false positive downgrades [#3042](https://github.com/valhalla/valhalla/pull/3042)
   * CHANGED: Use CircleCI XL instances for linux based builds [#3043](https://github.com/valhalla/valhalla/pull/3043)
   * ADDED: ci: Enable undefined sanitizer [#2999](https://github.com/valhalla/valhalla/pull/2999)
   * ADDED: Optionally pass preconstructed graphreader to connectivity map [#3046](https://github.com/valhalla/valhalla/pull/3046)
   * CHANGED: ci: Skip Win CI runs for irrelevant files [#3014](https://github.com/valhalla/valhalla/pull/3014)
   * ADDED: Allow configuration-driven default speed assignment based on edge properties [#3055](https://github.com/valhalla/valhalla/pull/3055)
   * CHANGED: Use std::shared_ptr in case if ENABLE_THREAD_SAFE_TILE_REF_COUNT is ON. [#3067](https://github.com/valhalla/valhalla/pull/3067)
   * CHANGED: Reduce stop impact when driving in parking lots [#3051](https://github.com/valhalla/valhalla/pull/3051)
   * ADDED: Added another through route test [#3074](https://github.com/valhalla/valhalla/pull/3074)
   * ADDED: Adds incident-length to metadata proto [#3083](https://github.com/valhalla/valhalla/pull/3083)
   * ADDED: Do not penalize gates that have allowed access [#3078](https://github.com/valhalla/valhalla/pull/3078)
   * ADDED: Added missing k/v pairs to taginfo.json.  Updated PR template. [#3101](https://github.com/valhalla/valhalla/pull/3101)
   * CHANGED: Serialize isochrone 'contour' properties as floating point so they match user supplied value [#3078](https://github.com/valhalla/valhalla/pull/3095)
   * NIT: Enables compiler warnings as errors in midgard module [#3104](https://github.com/valhalla/valhalla/pull/3104)
   * CHANGED: Check all tiles for nullptr that reads from graphreader to avoid fails in case tiles might be missing. [#3065](https://github.com/valhalla/valhalla/pull/3065)

## Release Date: 2021-04-21 Valhalla 3.1.1
* **Removed**
   * REMOVED: The tossing of private roads in [#1960](https://github.com/valhalla/valhalla/pull/1960) was too aggressive and resulted in a lot of no routes.  Reverted this logic.  [#2934](https://github.com/valhalla/valhalla/pull/2934)
   * REMOVED: stray references to node bindings [#3012](https://github.com/valhalla/valhalla/pull/3012)

* **Bug Fix**
   * FIXED: Fix compression_utils.cc::inflate(...) throw - make it catchable [#2839](https://github.com/valhalla/valhalla/pull/2839)
   * FIXED: Fix compiler errors if HAVE_HTTP not enabled [#2807](https://github.com/valhalla/valhalla/pull/2807)
   * FIXED: Fix alternate route serialization [#2811](https://github.com/valhalla/valhalla/pull/2811)
   * FIXED: Store restrictions in the right tile [#2781](https://github.com/valhalla/valhalla/pull/2781)
   * FIXED: Failing to write tiles because of racing directory creation [#2810](https://github.com/valhalla/valhalla/pull/2810)
   * FIXED: Regression in stopping expansion on transitions down in time-dependent routes [#2815](https://github.com/valhalla/valhalla/pull/2815)
   * FIXED: Fix crash in loki when trace_route is called with 2 locations.[#2817](https://github.com/valhalla/valhalla/pull/2817)
   * FIXED: Mark the restriction start and end as via ways to fix IsBridgingEdge function in Bidirectional Astar [#2796](https://github.com/valhalla/valhalla/pull/2796)
   * FIXED: Dont add predictive traffic to the tile if it's empty [#2826](https://github.com/valhalla/valhalla/pull/2826)
   * FIXED: Fix logic bidirectional astar to avoid double u-turns and extra detours [#2802](https://github.com/valhalla/valhalla/pull/2802)
   * FIXED: Re-enable transition cost for motorcycle profile [#2837](https://github.com/valhalla/valhalla/pull/2837)
   * FIXED: Increase limits for timedep_* algorithms. Split track_factor into edge factor and transition penalty [#2845](https://github.com/valhalla/valhalla/pull/2845)
   * FIXED: Loki was looking up the wrong costing enum for avoids [#2856](https://github.com/valhalla/valhalla/pull/2856)
   * FIXED: Fix way_ids -> graph_ids conversion for complex restrictions: handle cases when a way is split into multiple edges [#2848](https://github.com/valhalla/valhalla/pull/2848)
   * FIXED: Honor access mode while matching OSMRestriction with the graph [#2849](https://github.com/valhalla/valhalla/pull/2849)
   * FIXED: Ensure route summaries are unique among all returned route/legs [#2874](https://github.com/valhalla/valhalla/pull/2874)
   * FIXED: Fix compilation errors when boost < 1.68 and libprotobuf < 3.6  [#2878](https://github.com/valhalla/valhalla/pull/2878)
   * FIXED: Allow u-turns at no-access barriers when forced by heading [#2875](https://github.com/valhalla/valhalla/pull/2875)
   * FIXED: Fixed "No route found" error in case of multipoint request with locations near low reachability edges [#2914](https://github.com/valhalla/valhalla/pull/2914)
   * FIXED: Python bindings installation [#2751](https://github.com/valhalla/valhalla/issues/2751)
   * FIXED: Skip bindings if there's no Python development version [#2893](https://github.com/valhalla/valhalla/pull/2893)
   * FIXED: Use CMakes built-in Python variables to configure installation [#2931](https://github.com/valhalla/valhalla/pull/2931)
   * FIXED: Sometimes emitting zero-length route geometry when traffic splits edge twice [#2943](https://github.com/valhalla/valhalla/pull/2943)
   * FIXED: Fix map-match segfault when gps-points project very near a node [#2946](https://github.com/valhalla/valhalla/pull/2946)
   * FIXED: Use kServiceRoad edges while searching for ferry connection [#2933](https://github.com/valhalla/valhalla/pull/2933)
   * FIXED: Enhanced logic for IsTurnChannelManeuverCombinable [#2952](https://github.com/valhalla/valhalla/pull/2952)
   * FIXED: Restore compatibility with gcc 6.3.0, libprotobuf 3.0.0, boost v1.62.0 [#2953](https://github.com/valhalla/valhalla/pull/2953)
   * FIXED: Dont abort bidirectional a-star search if only one direction is exhausted [#2936](https://github.com/valhalla/valhalla/pull/2936)
   * FIXED: Fixed missing comma in the scripts/valhalla_build_config [#2963](https://github.com/valhalla/valhalla/pull/2963)
   * FIXED: Reverse and Multimodal Isochrones were returning forward results [#2967](https://github.com/valhalla/valhalla/pull/2967)
   * FIXED: Map-match fix for first gps-point being exactly equal to street shape-point [#2977](https://github.com/valhalla/valhalla/pull/2977)
   * FIXED: Add missing GEOS:GEOS dep to mjolnir target [#2901](https://github.com/valhalla/valhalla/pull/2901)
   * FIXED: Allow expansion into a region when not_thru_pruning is false on 2nd pass [#2978](https://github.com/valhalla/valhalla/pull/2978)
   * FIXED: Fix polygon area calculation: use Shoelace formula [#2927](https://github.com/valhalla/valhalla/pull/2927)
   * FIXED: Isochrone: orient segments/rings according to the right-hand rule [#2932](https://github.com/valhalla/valhalla/pull/2932)
   * FIXED: Parsenodes fix: check if index is out-of-bound first [#2984](https://github.com/valhalla/valhalla/pull/2984)
   * FIXED: Fix for unique-summary logic [#2996](https://github.com/valhalla/valhalla/pull/2996)
   * FIXED: Isochrone: handle origin edges properly [#2990](https://github.com/valhalla/valhalla/pull/2990)
   * FIXED: Annotations fail with returning NaN speed when the same point is duplicated in route geometry [#2992](https://github.com/valhalla/valhalla/pull/2992)
   * FIXED: Fix run_with_server.py to work on macOS [#3003](https://github.com/valhalla/valhalla/pull/3003)
   * FIXED: Removed unexpected maneuvers at sharp bends [#2968](https://github.com/valhalla/valhalla/pull/2968)
   * FIXED: Remove large number formatting for non-US countries [#3015](https://github.com/valhalla/valhalla/pull/3015)
   * FIXED: Odin undefined behaviour: handle case when xedgeuse is not initialized [#3020](https://github.com/valhalla/valhalla/pull/3020)

* **Enhancement**
   * Pedestrian crossing should be a separate TripLeg_Use [#2950](https://github.com/valhalla/valhalla/pull/2950)
   * CHANGED: Azure uses ninja as generator [#2779](https://github.com/valhalla/valhalla/pull/2779)
   * ADDED: Support for date_time type invariant for map matching [#2712](https://github.com/valhalla/valhalla/pull/2712)
   * ADDED: Add Bulgarian locale [#2825](https://github.com/valhalla/valhalla/pull/2825)
   * FIXED: No need for write permissions on tarball indices [#2822](https://github.com/valhalla/valhalla/pull/2822)
   * ADDED: nit: Links debug build with lld [#2813](https://github.com/valhalla/valhalla/pull/2813)
   * ADDED: Add costing option `use_living_streets` to avoid or favor living streets in route. [#2788](https://github.com/valhalla/valhalla/pull/2788)
   * CHANGED: Do not allocate mapped_cache vector in skadi when no elevation source is provided. [#2841](https://github.com/valhalla/valhalla/pull/2841)
   * ADDED: avoid_polygons logic [#2750](https://github.com/valhalla/valhalla/pull/2750)
   * ADDED: Added support for destination for conditional access restrictions [#2857](https://github.com/valhalla/valhalla/pull/2857)
   * CHANGED: Large sequences are now merge sorted which can be dramatically faster with certain hardware configurations. This is especially useful in speeding up the earlier stages (parsing, graph construction) of tile building [#2850](https://github.com/valhalla/valhalla/pull/2850)
   * CHANGED: When creating the initial graph edges by setting at which nodes they start and end, first mark the indices of those nodes in another sequence and then sort them by edgeid so that we can do the setting of start and end node sequentially in the edges file. This is much more efficient on certain hardware configurations [#2851](https://github.com/valhalla/valhalla/pull/2851)
   * CHANGED: Use relative cost threshold to extend search in bidirectional astar in order to find more alternates [#2868](https://github.com/valhalla/valhalla/pull/2868)
   * CHANGED: Throw an exception if directory does not exist when building traffic extract [#2871](https://github.com/valhalla/valhalla/pull/2871)
   * CHANGED: Support for ignoring multiple consecutive closures at start/end locations [#2846](https://github.com/valhalla/valhalla/pull/2846)
   * ADDED: Added sac_scale to trace_attributes output and locate edge output [#2818](https://github.com/valhalla/valhalla/pull/2818)
   * ADDED: Ukrainian language translations [#2882](https://github.com/valhalla/valhalla/pull/2882)
   * ADDED: Add support for closure annotations [#2816](https://github.com/valhalla/valhalla/pull/2816)
   * ADDED: Add costing option `service_factor`. Implement possibility to avoid or favor generic service roads in route for all costing options. [#2870](https://github.com/valhalla/valhalla/pull/2870)
   * CHANGED: Reduce stop impact cost when flow data is present [#2891](https://github.com/valhalla/valhalla/pull/2891)
   * CHANGED: Update visual compare script [#2803](https://github.com/valhalla/valhalla/pull/2803)
   * CHANGED: Service roads are not penalized for `pedestrian` costing by default. [#2898](https://github.com/valhalla/valhalla/pull/2898)
   * ADDED: Add complex mandatory restrictions support [#2766](https://github.com/valhalla/valhalla/pull/2766)
   * ADDED: Status endpoint for future status info and health checking of running service [#2907](https://github.com/valhalla/valhalla/pull/2907)
   * ADDED: Add min_level argument to valhalla_ways_to_edges [#2918](https://github.com/valhalla/valhalla/pull/2918)
   * ADDED: Adding ability to store the roundabout_exit_turn_degree to the maneuver [#2941](https://github.com/valhalla/valhalla/pull/2941)
   * ADDED: Penalize pencil point uturns and uturns at short internal edges. Note: `motorcycle` and `motor_scooter` models do not penalize on short internal edges. No new uturn penalty logic has been added to the pedestrian and bicycle costing models. [#2944](https://github.com/valhalla/valhalla/pull/2944)
   * CHANGED: Allow config object to be passed-in to path algorithms [#2949](https://github.com/valhalla/valhalla/pull/2949)
   * CHANGED: Allow disabling Werror
   * ADDED: Add ability to build Valhalla modules as STATIC libraries. [#2957](https://github.com/valhalla/valhalla/pull/2957)
   * NIT: Enables compiler warnings in part of mjolnir module [#2922](https://github.com/valhalla/valhalla/pull/2922)
   * CHANGED: Refactor isochrone/reachability forward/reverse search to reduce code repetition [#2969](https://github.com/valhalla/valhalla/pull/2969)
   * ADDED: Set the roundabout exit shape index when we are collapsing the roundabout maneuvers. [#2975](https://github.com/valhalla/valhalla/pull/2975)
   * CHANGED: Penalized closed edges if using them at start/end locations [#2964](https://github.com/valhalla/valhalla/pull/2964)
   * ADDED: Add shoulder to trace_attributes output. [#2980](https://github.com/valhalla/valhalla/pull/2980)
   * CHANGED: Refactor bidirectional astar forward/reverse search to reduce code repetition [#2970](https://github.com/valhalla/valhalla/pull/2970)
   * CHANGED: Factor for service roads is 1.0 by default. [#2988](https://github.com/valhalla/valhalla/pull/2988)
   * ADDED: Support for conditionally skipping CI runs [#2986](https://github.com/valhalla/valhalla/pull/2986)
   * ADDED: Add instructions for building valhalla on `arm64` macbook [#2997](https://github.com/valhalla/valhalla/pull/2997)
   * NIT: Enables compiler warnings in part of mjolnir module [#2995](https://github.com/valhalla/valhalla/pull/2995)
   * CHANGED: nit(rename): Renames the encoded live speed properties [#2998](https://github.com/valhalla/valhalla/pull/2998)
   * ADDED: ci: Vendors the codecov script [#3002](https://github.com/valhalla/valhalla/pull/3002)
   * CHANGED: Allow None build type [#3005](https://github.com/valhalla/valhalla/pull/3005)
   * CHANGED: ci: Build Python bindings for Mac OS [#3013](https://github.com/valhalla/valhalla/pull/3013)

## Release Date: 2021-01-25 Valhalla 3.1.0
* **Removed**
   * REMOVED: Remove Node bindings. [#2502](https://github.com/valhalla/valhalla/pull/2502)
   * REMOVED: appveyor builds. [#2550](https://github.com/valhalla/valhalla/pull/2550)
   * REMOVED: Removed x86 CI builds. [#2792](https://github.com/valhalla/valhalla/pull/2792)

* **Bug Fix**
   * FIXED: Crazy ETAs.  If a way has forward speed with no backward speed and it is not oneway, then we must set the default speed.  The reverse logic applies as well.  If a way has no backward speed but has a forward speed and it is not a oneway, then set the default speed. [#2102](https://github.com/valhalla/valhalla/pull/2102)
   * FIXED: Map matching elapsed times spliced amongst different legs and discontinuities are now correct [#2104](https://github.com/valhalla/valhalla/pull/2104)
   * FIXED: Date time information is now propagated amongst different legs and discontinuities [#2107](https://github.com/valhalla/valhalla/pull/2107)
   * FIXED: Adds support for geos-3.8 c++ api [#2021](https://github.com/valhalla/valhalla/issues/2021)
   * FIXED: Updated the osrm serializer to not set junction name for osrm origin/start maneuver - this is not helpful since we are not transitioning through the intersection.  [#2121](https://github.com/valhalla/valhalla/pull/2121)
   * FIXED: Removes precomputing of edge-costs which lead to wrong results [#2120](https://github.com/valhalla/valhalla/pull/2120)
   * FIXED: Complex turn-restriction invalidates edge marked as kPermanent [#2103](https://github.com/valhalla/valhalla/issues/2103)
   * FIXED: Fixes bug with inverted time-restriction parsing [#2167](https://github.com/valhalla/valhalla/pull/2167)
   * FIXED: Fixed several bugs with numeric underflow in map-matching trip durations. These may
     occur when serializing match results where adjacent trace points appear out-of-sequence on the
     same edge [#2178](https://github.com/valhalla/valhalla/pull/2178)
     - `MapMatcher::FormPath` now catches route discontinuities on the same edge when the distance
       percentage along don't agree. The trip leg builder builds disconnected legs on a single edge
       to avoid duration underflow.
     - Correctly populate edge groups when matching results contain loops. When a loop occurs,
       the leg builder now starts at the correct edge where the loop ends, and correctly accounts
       for any contained edges.
     - Duration over-trimming at the terminating edge of a match.
   * FIXED: Increased internal precision of time tracking per edge and maneuver so that maneuver times sum to the same time represented in the leg summary [#2195](https://github.com/valhalla/valhalla/pull/2195)
   * FIXED: Tagged speeds were not properly marked. We were not using forward and backward speeds to flag if a speed is tagged or not.  Should not update turn channel speeds if we are not inferring them.  Added additional logic to handle PH in the conditional restrictions. Do not update stop impact for ramps if they are marked as internal. [#2198](https://github.com/valhalla/valhalla/pull/2198)
   * FIXED: Fixed the sharp turn phrase [#2226](https://github.com/valhalla/valhalla/pull/2226)
   * FIXED: Protect against duplicate points in the input or points that snap to the same location resulting in `nan` times for the legs of the map match (of a 0 distance route) [#2229](https://github.com/valhalla/valhalla/pull/2229)
   * FIXED: Improves restriction check on briding edge in Bidirectional Astar [#2228](https://github.com/valhalla/valhalla/pull/2242)
   * FIXED: Allow nodes at location 0,0 [#2245](https://github.com/valhalla/valhalla/pull/2245)
   * FIXED: Fix RapidJSON compiler warnings and naming conflict [#2249](https://github.com/valhalla/valhalla/pull/2249)
   * FIXED: Fixed bug in resample_spherical_polyline where duplicate successive lat,lng locations in the polyline resulting in `nan` for the distance computation which shortcuts further sampling [#2239](https://github.com/valhalla/valhalla/pull/2239)
   * FIXED: Update exit logic for non-motorways [#2252](https://github.com/valhalla/valhalla/pull/2252)
   * FIXED: Transition point map-matching. When match results are on a transition point, we search for the sibling nodes at that transition and snap it to the corresponding edges in the route. [#2258](https://github.com/valhalla/valhalla/pull/2258)
   * FIXED: Fixed verbal multi-cue logic [#2270](https://github.com/valhalla/valhalla/pull/2270)
   * FIXED: Fixed Uturn cases when a not_thru edge is connected to the origin edge. [#2272](https://github.com/valhalla/valhalla/pull/2272)
   * FIXED: Update intersection classes in osrm response to not label all ramps as motorway [#2279](https://github.com/valhalla/valhalla/pull/2279)
   * FIXED: Fixed bug in mapmatcher when interpolation point goes before the first valid match or after the last valid match. Such behavior usually leads to discontinuity in matching. [#2275](https://github.com/valhalla/valhalla/pull/2275)
   * FIXED: Fixed an issue for time_allowed logic.  Previously we returned false on the first time allowed restriction and did not check them all. Added conditional restriction gurka test and datetime optional argument to gurka header file. [#2286](https://github.com/valhalla/valhalla/pull/2286)
   * FIXED: Fixed an issue for date ranges.  For example, for the range Jan 04 to Jan 02 we need to test to end of the year and then from the first of the year to the end date.  Also, fixed an emergency tag issue.  We should only set the use to emergency if all other access is off. [#2290](https://github.com/valhalla/valhalla/pull/2290)
   * FIXED: Found a few issues with the initial ref and direction logic for ways.  We were overwriting the refs with directionals to the name_offset_map instead of concatenating them together.  Also, we did not allow for blank entries for GetTagTokens. [#2298](https://github.com/valhalla/valhalla/pull/2298)
   * FIXED: Fixed an issue where MatchGuidanceViewJunctions is only looking at the first edge. Set the data_id for guidance views to the changeset id as it is already being populated. Also added test for guidance views. [#2303](https://github.com/valhalla/valhalla/pull/2303)
   * FIXED: Fixed a problem with live speeds where live speeds were being used to determine access, even when a live
   speed (current time) route wasn't what was requested. [#2311](https://github.com/valhalla/valhalla/pull/2311)
   * FIXED: Fix break/continue typo in search filtering [#2317](https://github.com/valhalla/valhalla/pull/2317)
   * FIXED: Fix a crash in trace_route due to iterating past the end of a vector. [#2322](https://github.com/valhalla/valhalla/pull/2322)
   * FIXED: Don't allow timezone information in the local date time string attached at each location. [#2312](https://github.com/valhalla/valhalla/pull/2312)
   * FIXED: Fix short route trimming in bidirectional astar [#2323](https://github.com/valhalla/valhalla/pull/2323)
   * FIXED: Fix shape trimming in leg building for snap candidates that lie within the margin of rounding error [#2326](https://github.com/valhalla/valhalla/pull/2326)
   * FIXED: Fixes route duration underflow with traffic data [#2325](https://github.com/valhalla/valhalla/pull/2325)
   * FIXED: Parse mtb:scale tags and set bicycle access if present [#2117](https://github.com/valhalla/valhalla/pull/2117)
   * FIXED: Fixed segfault.  Shape was missing from options for valhalla_path_comparison and valhalla_run_route.  Also, costing options was missing in valhalla_path_comparison. [#2343](https://github.com/valhalla/valhalla/pull/2343)
   * FIXED: Handle decimal numbers with zero-value mantissa properly in Lua [#2355](https://github.com/valhalla/valhalla/pull/2355)
   * FIXED: Many issues that resulted in discontinuities, failed matches or incorrect time/duration for map matching requests. [#2292](https://github.com/valhalla/valhalla/pull/2292)
   * FIXED: Seeing segfault when loading large osmdata data files before loading LuaJit. LuaJit fails to create luaL_newstate() Ref: [#2158](https://github.com/ntop/ntopng/issues/2158) Resolution is to load LuaJit before loading the data files. [#2383](https://github.com/valhalla/valhalla/pull/2383)
   * FIXED: Store positive/negative OpenLR offsets in bucketed form [#2405](https://github.com/valhalla/valhalla/2405)
   * FIXED: Fix on map-matching return code when breakage distance limitation exceeds. Instead of letting the request goes into meili and fails in finding a route, we check the distance in loki and early return with exception code 172. [#2406](https://github.com/valhalla/valhalla/pull/2406)
   * FIXED: Don't create edges for portions of ways that are doubled back on themselves as this confuses opposing edge index computations [#2385](https://github.com/valhalla/valhalla/pull/2385)
   * FIXED: Protect against nan in uniform_resample_spherical_polyline. [#2431](https://github.com/valhalla/valhalla/pull/2431)
   * FIXED: Obvious maneuvers. [#2436](https://github.com/valhalla/valhalla/pull/2436)
   * FIXED: Base64 encoding/decoding [#2452](https://github.com/valhalla/valhalla/pull/2452)
   * FIXED: Added post roundabout instruction when enter/exit roundabout maneuvers are combined [#2454](https://github.com/valhalla/valhalla/pull/2454)
   * FIXED: openlr: Explicitly check for linear reference option for Valhalla serialization. [#2458](https://github.com/valhalla/valhalla/pull/2458)
   * FIXED: Fix segfault: Do not combine last turn channel maneuver. [#2463](https://github.com/valhalla/valhalla/pull/2463)
   * FIXED: Remove extraneous whitespaces from ja-JP.json. [#2471](https://github.com/valhalla/valhalla/pull/2471)
   * FIXED: Checks protobuf serialization/parsing success [#2477](https://github.com/valhalla/valhalla/pull/2477)
   * FIXED: Fix dereferencing of end for std::lower_bound in sequence and possible UB [#2488](https://github.com/valhalla/valhalla/pull/2488)
   * FIXED: Make tile building reproducible: fix UB-s [#2480](https://github.com/valhalla/valhalla/pull/2480)
   * FIXED: Zero initialize EdgeInfoInner.spare0_. Uninitialized spare0_ field produced UB which causes gurka_reproduce_tile_build to fail intermittently. [2499](https://github.com/valhalla/valhalla/pull/2499)
   * FIXED: Drop unused CHANGELOG validation script, straggling NodeJS references [#2506](https://github.com/valhalla/valhalla/pull/2506)
   * FIXED: Fix missing nullptr checks in graphreader and loki::Reach (causing segfault during routing with not all levels of tiles available) [#2504](https://github.com/valhalla/valhalla/pull/2504)
   * FIXED: Fix mismatch of triplegedge roadclass and directededge roadclass [#2507](https://github.com/valhalla/valhalla/pull/2507)
   * FIXED: Improve german destination_verbal_alert phrases [#2509](https://github.com/valhalla/valhalla/pull/2509)
   * FIXED: Undefined behavior cases discovered with undefined behavior sanitizer tool. [2498](https://github.com/valhalla/valhalla/pull/2498)
   * FIXED: Fixed logic so verbal keep instructions use branch exit sign info for ramps [#2520](https://github.com/valhalla/valhalla/pull/2520)
   * FIXED: Fix bug in trace_route for uturns causing garbage coordinates [#2517](https://github.com/valhalla/valhalla/pull/2517)
   * FIXED: Simplify heading calculation for turn type. Remove undefined behavior case. [#2513](https://github.com/valhalla/valhalla/pull/2513)
   * FIXED: Always set costing name even if one is not provided for osrm serializer weight_name. [#2528](https://github.com/valhalla/valhalla/pull/2528)
   * FIXED: Make single-thread tile building reproducible: fix seed for shuffle, use concurrency configuration from the mjolnir section. [#2515](https://github.com/valhalla/valhalla/pull/2515)
   * FIXED: More Windows compatibility: build tiles and some run actions work now (including CI tests) [#2300](https://github.com/valhalla/valhalla/issues/2300)
   * FIXED: Transcoding of c++ location to pbf location used path edges in the place of filtered edges. [#2542](https://github.com/valhalla/valhalla/pull/2542)
   * FIXED: Add back whitelisting action types. [#2545](https://github.com/valhalla/valhalla/pull/2545)
   * FIXED: Allow uturns for truck costing now that we have derived deadends marked in the edge label [#2559](https://github.com/valhalla/valhalla/pull/2559)
   * FIXED: Map matching uturn trimming at the end of an edge where it wasn't needed. [#2558](https://github.com/valhalla/valhalla/pull/2558)
   * FIXED: Multicue enter roundabout [#2556](https://github.com/valhalla/valhalla/pull/2556)
   * FIXED: Changed reachability computation to take into account live speed [#2597](https://github.com/valhalla/valhalla/pull/2597)
   * FIXED: Fixed a bug where the temp files were not getting read in if you started with the construct edges or build phase for valhalla_build_tiles. [#2601](https://github.com/valhalla/valhalla/pull/2601)
   * FIXED: Updated fr-FR.json with partial translations. [#2605](https://github.com/valhalla/valhalla/pull/2605)
   * FIXED: Removed superfluous const qualifier from odin/signs [#2609](https://github.com/valhalla/valhalla/pull/2609)
   * FIXED: Internal maneuver placement [#2600](https://github.com/valhalla/valhalla/pull/2600)
   * FIXED: Complete fr-FR.json locale. [#2614](https://github.com/valhalla/valhalla/pull/2614)
   * FIXED: Don't truncate precision in polyline encoding [#2632](https://github.com/valhalla/valhalla/pull/2632)
   * FIXED: Fix all compiler warnings in sif and set to -Werror [#2642](https://github.com/valhalla/valhalla/pull/2642)
   * FIXED: Remove unnecessary maneuvers to continue straight [#2647](https://github.com/valhalla/valhalla/pull/2647)
   * FIXED: Linear reference support in route/mapmatch apis (FOW, FRC, bearing, and number of references) [#2645](https://github.com/valhalla/valhalla/pull/2645)
   * FIXED: Ambiguous local to global (with timezone information) date time conversions now all choose to use the later time instead of throwing unhandled exceptions [#2665](https://github.com/valhalla/valhalla/pull/2665)
   * FIXED: Overestimated reach caused be reenquing transition nodes without checking that they had been already expanded [#2670](https://github.com/valhalla/valhalla/pull/2670)
   * FIXED: Build with C++17 standard. Deprecated function calls are substituted with new ones. [#2669](https://github.com/valhalla/valhalla/pull/2669)
   * FIXED: Improve German post_transition_verbal instruction [#2677](https://github.com/valhalla/valhalla/pull/2677)
   * FIXED: Lane updates.  Add the turn lanes to all edges of the way.  Do not "enhance" turn lanes if they are part of a complex restriction.  Moved ProcessTurnLanes after UpdateManeuverPlacementForInternalIntersectionTurns.  Fix for a missing "uturn" indication for intersections on the previous maneuver, we were serializing an empty list. [#2679](https://github.com/valhalla/valhalla/pull/2679)
   * FIXED: Fixes OpenLr serialization [#2688](https://github.com/valhalla/valhalla/pull/2688)
   * FIXED: Internal edges can't be also a ramp or a turn channel.  Also, if an edge is marked as ramp and turn channel mark it as a ramp.  [2689](https://github.com/valhalla/valhalla/pull/2689)
   * FIXED: Check that speeds are equal for the edges going in the same direction while buildig shortcuts [#2691](https://github.com/valhalla/valhalla/pull/2691)
   * FIXED: Missing fork or bear instruction [#2683](https://github.com/valhalla/valhalla/pull/2683)
   * FIXED: Eliminate null pointer dereference in GraphReader::AreEdgesConnected [#2695](https://github.com/valhalla/valhalla/issues/2695)
   * FIXED: Fix polyline simplification float/double comparison [#2698](https://github.com/valhalla/valhalla/issues/2698)
   * FIXED: Weights were sometimes negative due to incorrect updates to elapsed_cost [#2702](https://github.com/valhalla/valhalla/pull/2702)
   * FIXED: Fix bidirectional route failures at deadends [#2705](https://github.com/valhalla/valhalla/pull/2705)
   * FIXED: Updated logic to call out a non-obvious turn [#2708](https://github.com/valhalla/valhalla/pull/2708)
   * FIXED: valhalla_build_statistics multithreaded mode fixed [#2707](https://github.com/valhalla/valhalla/pull/2707)
   * FIXED: If infer_internal_intersections is true then allow internals that are also ramps or TCs. Without this we produce an extra continue maneuver.  [#2710](https://github.com/valhalla/valhalla/pull/2710)
   * FIXED: We were routing down roads that should be destination only. Now we mark roads with motor_vehicle=destination and motor_vehicle=customers or access=destination and access=customers as destination only. [#2722](https://github.com/valhalla/valhalla/pull/2722)
   * FIXED: Replace all Python2 print statements with Python3 syntax [#2716](https://github.com/valhalla/valhalla/issues/2716)
   * FIXED: Some HGT files not found [#2723](https://github.com/valhalla/valhalla/issues/2723)
   * FIXED: Fix PencilPointUturn detection by removing short-edge check and updating angle threshold [#2725](https://github.com/valhalla/valhalla/issues/2725)
   * FIXED: Fix invalid continue/bear maneuvers [#2729](https://github.com/valhalla/valhalla/issues/2729)
   * FIXED: Fixes an issue that lead to double turns within a very short distance, when instead, it should be a u-turn. We now collapse double L turns or double R turns in short non-internal intersections to u-turns. [#2740](https://github.com/valhalla/valhalla/pull/2740)
   * FIXED: fixes an issue that lead to adding an extra maneuver. We now combine a current maneuver short length non-internal edges (left or right) with the next maneuver that is a kRampStraight. [#2741](https://github.com/valhalla/valhalla/pull/2741)
   * FIXED: Reduce verbose instructions by collapsing small end ramp forks [#2762](https://github.com/valhalla/valhalla/issues/2762)
   * FIXED: Remove redundant return statements [#2776](https://github.com/valhalla/valhalla/pull/2776)
   * FIXED: Added unit test for BuildAdminFromPBF() to test GEOS 3.9 update. [#2787](https://github.com/valhalla/valhalla/pull/2787)
   * FIXED: Add support for geos-3.9 c++ api [#2739](https://github.com/valhalla/valhalla/issues/2739)
   * FIXED: Fix check for live speed validness [#2797](https://github.com/valhalla/valhalla/pull/2797)

* **Enhancement**
   * ADDED: Matrix of Bike Share [#2590](https://github.com/valhalla/valhalla/pull/2590)
   * ADDED: Add ability to provide custom implementation for candidate collection in CandidateQuery. [#2328](https://github.com/valhalla/valhalla/pull/2328)
   * ADDED: Cancellation of tile downloading. [#2319](https://github.com/valhalla/valhalla/pull/2319)
   * ADDED: Return the coordinates of the nodes isochrone input locations snapped to [#2111](https://github.com/valhalla/valhalla/pull/2111)
   * ADDED: Allows more complicated routes in timedependent a-star before timing out [#2068](https://github.com/valhalla/valhalla/pull/2068)
   * ADDED: Guide signs and junction names [#2096](https://github.com/valhalla/valhalla/pull/2096)
   * ADDED: Added a bool to the config indicating whether to use commercially set attributes.  Added logic to not call IsIntersectionInternal if this is a commercial data set.  [#2132](https://github.com/valhalla/valhalla/pull/2132)
   * ADDED: Removed commercial data set bool to the config and added more knobs for data.  Added infer_internal_intersections, infer_turn_channels, apply_country_overrides, and use_admin_db.  [#2173](https://github.com/valhalla/valhalla/pull/2173)
   * ADDED: Allow using googletest in unit tests and convert all tests to it (old test.cc is completely removed). [#2128](https://github.com/valhalla/valhalla/pull/2128)
   * ADDED: Add guidance view capability. [#2209](https://github.com/valhalla/valhalla/pull/2209)
   * ADDED: Collect turn cost information as path is formed so that it can be serialized out for trace attributes or osrm flavored intersections. Also add shape_index to osrm intersections. [#2207](https://github.com/valhalla/valhalla/pull/2207)
   * ADDED: Added alley factor to autocost.  Factor is defaulted at 1.0f or do not avoid alleys. [#2246](https://github.com/valhalla/valhalla/pull/2246)
   * ADDED: Support unlimited speed limits where maxspeed=none. [#2251](https://github.com/valhalla/valhalla/pull/2251)
   * ADDED: Implement improved Reachability check using base class Dijkstra. [#2243](https://github.com/valhalla/valhalla/pull/2243)
   * ADDED: Gurka integration test framework with ascii-art maps [#2244](https://github.com/valhalla/valhalla/pull/2244)
   * ADDED: Add to the stop impact when transitioning from higher to lower class road and we are not on a turn channel or ramp. Also, penalize lefts when driving on the right and vice versa. [#2282](https://github.com/valhalla/valhalla/pull/2282)
   * ADDED: Added reclassify_links, use_direction_on_ways, and allow_alt_name as config options.  If `use_direction_on_ways = true` then use `direction` and `int_direction` on the way to update the directional for the `ref` and `int_ref`.  Also, copy int_efs to the refs. [#2285](https://github.com/valhalla/valhalla/pull/2285)
   * ADDED: Add support for live traffic. [#2268](https://github.com/valhalla/valhalla/pull/2268)
   * ADDED: Implement per-location search filters for functional road class and forms of way. [#2289](https://github.com/valhalla/valhalla/pull/2289)
   * ADDED: Approach, multi-cue, and length updates [#2313](https://github.com/valhalla/valhalla/pull/2313)
   * ADDED: Speed up timezone differencing calculation if cache is provided. [#2316](https://github.com/valhalla/valhalla/pull/2316)
   * ADDED: Added rapidjson/schema.h to baldr/rapidjson_util.h to make it available for use within valhalla. [#2330](https://github.com/valhalla/valhalla/issues/2330)
   * ADDED: Support decimal precision for height values in elevation service. Also support polyline5 for encoded polylines input and output to elevation service. [#2324](https://github.com/valhalla/valhalla/pull/2324)
   * ADDED: Use both imminent and distant verbal multi-cue phrases. [#2353](https://github.com/valhalla/valhalla/pull/2353)
   * ADDED: Split parsing stage into 3 separate stages. [#2339](https://github.com/valhalla/valhalla/pull/2339)
   * CHANGED: Speed up graph enhancing by avoiding continuous unordered_set rebuilding [#2349](https://github.com/valhalla/valhalla/pull/2349)
   * CHANGED: Skip calling out to Lua for nodes/ways/relations with not tags - speeds up parsing. [#2351](https://github.com/valhalla/valhalla/pull/2351)
   * CHANGED: Switch to LuaJIT for lua scripting - speeds up file parsing [#2352](https://github.com/valhalla/valhalla/pull/2352)
   * ADDED: Ability to create OpenLR records from raw data. [#2356](https://github.com/valhalla/valhalla/pull/2356)
   * ADDED: Revamp length phrases [#2359](https://github.com/valhalla/valhalla/pull/2359)
   * CHANGED: Do not allocate memory in skadi if we don't need it. [#2373](https://github.com/valhalla/valhalla/pull/2373)
   * CHANGED: Map matching: throw error (443/NoSegment) when no candidate edges are available. [#2370](https://github.com/valhalla/valhalla/pull/2370/)
   * ADDED: Add sk-SK.json (slovak) localization file. [#2376](https://github.com/valhalla/valhalla/pull/2376)
   * ADDED: Extend roundabout phrases. [#2378](https://github.com/valhalla/valhalla/pull/2378)
   * ADDED: More roundabout phrase tests. [#2382](https://github.com/valhalla/valhalla/pull/2382)
   * ADDED: Update the turn and continue phrases to include junction names and guide signs. [#2386](https://github.com/valhalla/valhalla/pull/2386)
   * ADDED: Add the remaining guide sign toward phrases [#2389](https://github.com/valhalla/valhalla/pull/2389)
   * ADDED: The ability to allow immediate uturns at trace points in a map matching request [#2380](https://github.com/valhalla/valhalla/pull/2380)
   * ADDED: Add utility functions to Signs. [#2390](https://github.com/valhalla/valhalla/pull/2390)
   * ADDED: Unified time tracking for all algorithms that support time-based graph expansion. [#2278](https://github.com/valhalla/valhalla/pull/2278)
   * ADDED: Add rail_ferry use and costing. [#2408](https://github.com/valhalla/valhalla/pull/2408)
   * ADDED: `street_side_max_distance`, `display_lat` and `display_lon` to `locations` in input for better control of routing side of street [#1769](https://github.com/valhalla/valhalla/pull/1769)
   * ADDED: Add additional exit phrases. [#2421](https://github.com/valhalla/valhalla/pull/2421)
   * ADDED: Add Japanese locale, update German. [#2432](https://github.com/valhalla/valhalla/pull/2432)
   * ADDED: Gurka expect_route refactor [#2435](https://github.com/valhalla/valhalla/pull/2435)
   * ADDED: Add option to suppress roundabout exits [#2437](https://github.com/valhalla/valhalla/pull/2437)
   * ADDED: Add Greek locale. [#2438](https://github.com/valhalla/valhalla/pull/2438)
   * ADDED (back): Support for 64bit wide way ids in the edgeinfo structure with no impact to size for data sources with ids 32bits wide. [#2422](https://github.com/valhalla/valhalla/pull/2422)
   * ADDED: Support for 64bit osm node ids in parsing stage of tile building [#2422](https://github.com/valhalla/valhalla/pull/2422)
   * CHANGED: Point2/PointLL are now templated to allow for higher precision coordinate math when desired [#2429](https://github.com/valhalla/valhalla/pull/2429)
   * ADDED: Optional OpenLR Encoded Path Edges in API Response [#2424](https://github.com/valhalla/valhalla/pull/2424)
   * ADDED: Add explicit include for sstream to be compatible with msvc_x64 toolset. [#2449](https://github.com/valhalla/valhalla/pull/2449)
   * ADDED: Properly split returned path if traffic conditions change partway along edges [#2451](https://github.com/valhalla/valhalla/pull/2451/files)
   * ADDED: Add Dutch locale. [#2464](https://github.com/valhalla/valhalla/pull/2464)
   * ADDED: Check with address sanititizer in CI. Add support for undefined behavior sanitizer. [#2487](https://github.com/valhalla/valhalla/pull/2487)
   * ADDED: Ability to recost a path and increased cost/time details along the trippath and json output [#2425](https://github.com/valhalla/valhalla/pull/2425)
   * ADDED: Add the ability to do bikeshare based (ped/bike) multimodal routing [#2031](https://github.com/valhalla/valhalla/pull/2031)
   * ADDED: Route through restrictions enabled by introducing a costing option. [#2469](https://github.com/valhalla/valhalla/pull/2469)
   * ADDED: Migrated to Ubuntu 20.04 base-image [#2508](https://github.com/valhalla/valhalla/pull/2508)
   * CHANGED: Speed up parseways stage by avoiding multiple string comparisons [#2518](https://github.com/valhalla/valhalla/pull/2518)
   * CHANGED: Speed up enhance stage by avoiding GraphTileBuilder copying [#2468](https://github.com/valhalla/valhalla/pull/2468)
   * ADDED: Costing options now includes shortest flag which favors shortest path routes [#2555](https://github.com/valhalla/valhalla/pull/2555)
   * ADDED: Incidents in intersections [#2547](https://github.com/valhalla/valhalla/pull/2547)
   * CHANGED: Refactor mapmatching configuration to use a struct (instead of `boost::property_tree::ptree`). [#2485](https://github.com/valhalla/valhalla/pull/2485)
   * ADDED: Save exit maneuver's begin heading when combining enter & exit roundabout maneuvers. [#2554](https://github.com/valhalla/valhalla/pull/2554)
   * ADDED: Added new urban flag that can be set if edge is within city boundaries to data processing; new use_urban_tag config option; added to osrm response within intersections. [#2522](https://github.com/valhalla/valhalla/pull/2522)
   * ADDED: Parses OpenLr of type PointAlongLine [#2565](https://github.com/valhalla/valhalla/pull/2565)
   * ADDED: Use edge.is_urban is set for serializing is_urban. [#2568](https://github.com/valhalla/valhalla/pull/2568)
   * ADDED: Added new rest/service area uses on the edge. [#2533](https://github.com/valhalla/valhalla/pull/2533)
   * ADDED: Dependency cache for Azure [#2567](https://github.com/valhalla/valhalla/pull/2567)
   * ADDED: Added flexibility to remove the use of the admindb and to use the country and state iso from the tiles; [#2579](https://github.com/valhalla/valhalla/pull/2579)
   * ADDED: Added toll gates and collection points (gantry) to the node;  [#2532](https://github.com/valhalla/valhalla/pull/2532)
   * ADDED: Added osrm serialization for rest/service areas and admins. [#2594](https://github.com/valhalla/valhalla/pull/2594)
   * CHANGED: Improved Russian localization; [#2593](https://github.com/valhalla/valhalla/pull/2593)
   * ADDED: Support restricted class in intersection annotations [#2589](https://github.com/valhalla/valhalla/pull/2589)
   * ADDED: Added trail type trace [#2606](https://github.com/valhalla/valhalla/pull/2606)
   * ADDED: Added tunnel names to the edges as a tagged name.  [#2608](https://github.com/valhalla/valhalla/pull/2608)
   * CHANGED: Moved incidents to the trip leg and cut the shape of the leg at that location [#2610](https://github.com/valhalla/valhalla/pull/2610)
   * ADDED: Costing option to ignore_closures when routing with current flow [#2615](https://github.com/valhalla/valhalla/pull/2615)
   * ADDED: Cross-compilation ability with MinGW64 [#2619](https://github.com/valhalla/valhalla/pull/2619)
   * ADDED: Defines the incident tile schema and incident metadata [#2620](https://github.com/valhalla/valhalla/pull/2620)
   * ADDED: Moves incident serializer logic into a generic serializer [#2621](https://github.com/valhalla/valhalla/pull/2621)
   * ADDED: Incident loading singleton for continually refreshing incident tiles[#2573](https://github.com/valhalla/valhalla/pull/2573)
   * ADDED: One shot mode to valhalla_service so you can run a single request of any type without starting a server [#2624](https://github.com/valhalla/valhalla/pull/2624)
   * ADDED: Adds text instructions to OSRM output [#2625](https://github.com/valhalla/valhalla/pull/2625)
   * ADDED: Adds support for alternate routes [#2626](https://github.com/valhalla/valhalla/pull/2626)
   * CHANGED: Switch Python bindings generator from boost.python to header-only pybind11[#2644](https://github.com/valhalla/valhalla/pull/2644)
   * ADDED: Add support of input file for one-shot mode of valhalla_service [#2648](https://github.com/valhalla/valhalla/pull/2648)
   * ADDED: Linear reference support to locate api [#2645](https://github.com/valhalla/valhalla/pull/2645)
   * ADDED: Implemented OSRM-like turn duration calculation for car. Uses it now in auto costing. [#2651](https://github.com/valhalla/valhalla/pull/2651)
   * ADDED: Enhanced turn lane information in guidance [#2653](https://github.com/valhalla/valhalla/pull/2653)
   * ADDED: `top_speed` option for all motorized vehicles [#2667](https://github.com/valhalla/valhalla/issues/2667)
   * CHANGED: Move turn_lane_direction helper to odin/util [#2675](https://github.com/valhalla/valhalla/pull/2675)
   * ADDED: Add annotations to osrm response including speed limits, unit and sign conventions [#2668](https://github.com/valhalla/valhalla/pull/2668)
   * ADDED: Added functions for predicted speeds encoding-decoding [#2674](https://github.com/valhalla/valhalla/pull/2674)
   * ADDED: Time invariant routing via the bidirectional algorithm. This has the effect that when time dependent routes (arrive_by and depart_at) fall back to bidirectional due to length restrictions they will actually use the correct time of day for one of the search directions [#2660](https://github.com/valhalla/valhalla/pull/2660)
   * ADDED: If the length of the edge is greater than kMaxEdgeLength, then consider this a catastrophic error if the should_error bool is true in the set_length function. [2678](https://github.com/valhalla/valhalla/pull/2678)
   * ADDED: Moved lat,lon coordinates structures from single to double precision. Improves geometry accuracy noticibly at zooms above 17 as well as coordinate snapping and any other geometric operations. Adds about a 2% performance penalty for standard routes. Graph nodes now have 7 digits of precision.  [#2693](https://github.com/valhalla/valhalla/pull/2693)
   * ADDED: Added signboards to guidance views.  [#2687](https://github.com/valhalla/valhalla/pull/2687)
   * ADDED: Regular speed on shortcut edges is calculated with turn durations taken into account. Truck, motorcycle and motorscooter profiles use OSRM-like turn duration. [#2662](https://github.com/valhalla/valhalla/pull/2662)
   * CHANGED: Remove astar algorithm and replace its use with timedep_forward as its redundant [#2706](https://github.com/valhalla/valhalla/pull/2706)
   * ADDED: Recover and recost all shortcuts in final path for bidirectional astar algorithm [#2711](https://github.com/valhalla/valhalla/pull/2711)
   * ADDED: An option for shortcut recovery to be cached at start up to reduce the time it takes to do so on the fly [#2714](https://github.com/valhalla/valhalla/pull/2714)
   * ADDED: If width <= 1.9 then no access for auto, truck, bus, taxi, emergency and hov. [#2713](https://github.com/valhalla/valhalla/pull/2713)
   * ADDED: Centroid/Converge/Rendezvous/Meet API which allows input locations to find a least cost convergence point from all locations [#2734](https://github.com/valhalla/valhalla/pull/2734)
   * ADDED: Added support to process the sump_buster tag.  Also, fixed a few small access bugs for nodes. [#2731](https://github.com/valhalla/valhalla/pull/2731)
   * ADDED: Log message if failed to create tiles directory. [#2738](https://github.com/valhalla/valhalla/pull/2738)
   * CHANGED: Tile memory is only owned by the GraphTile rather than shared amongst copies of the graph tile (in GraphReader and TileCaches). [#2340](https://github.com/valhalla/valhalla/pull/2340)
   * ADDED: Add Estonian locale. [#2748](https://github.com/valhalla/valhalla/pull/2748)
   * CHANGED: Handle GraphTile objects as smart pointers [#2703](https://github.com/valhalla/valhalla/pull/2703)
   * CHANGED: Improve stability with no RTTI build [#2759](https://github.com/valhalla/valhalla/pull/2759) and [#2760](https://github.com/valhalla/valhalla/pull/2760)
   * CHANGED: Change generic service roads to a new Use=kServiceRoad. This is for highway=service without other service= tags (such as driveway, alley, parking aisle) [#2419](https://github.com/valhalla/valhalla/pull/2419)
   * ADDED: Isochrones support isodistance lines as well [#2699](https://github.com/valhalla/valhalla/pull/2699)
   * ADDED: Add support for ignoring live traffic closures for waypoints [#2685](https://github.com/valhalla/valhalla/pull/2685)
   * ADDED: Add use_distance to auto cost to allow choosing between two primary cost components, time or distance [#2771](https://github.com/valhalla/valhalla/pull/2771)
   * CHANGED: nit: Enables compiler warnings in part of loki module [#2767](https://github.com/valhalla/valhalla/pull/2767)
   * CHANGED: Reducing the number of uturns by increasing the cost to for them to 9.5f. Note: Did not increase the cost for motorcycles or motorscooters. [#2770](https://github.com/valhalla/valhalla/pull/2770)
   * ADDED: Add option to use thread-safe GraphTile's reference counter. [#2772](https://github.com/valhalla/valhalla/pull/2772)
   * CHANGED: nit: Enables compiler warnings in part of thor module [#2768](https://github.com/valhalla/valhalla/pull/2768)
   * ADDED: Add costing option `use_tracks` to avoid or favor tracks in route. [#2769](https://github.com/valhalla/valhalla/pull/2769)
   * CHANGED: chore: Updates libosmium [#2786](https://github.com/valhalla/valhalla/pull/2786)
   * CHANGED: Optimize double bucket queue to reduce memory reallocations. [#2719](https://github.com/valhalla/valhalla/pull/2719)
   * CHANGED: Collapse merge maneuvers [#2773](https://github.com/valhalla/valhalla/pull/2773)
   * CHANGED: Add shortcuts to the tiles' bins so we can find them when doing spatial lookups. [#2744](https://github.com/valhalla/valhalla/pull/2744)

## Release Date: 2019-11-21 Valhalla 3.0.9
* **Bug Fix**
   * FIXED: Changed reachability computation to consider both directions of travel wrt candidate edges [#1965](https://github.com/valhalla/valhalla/pull/1965)
   * FIXED: toss ways where access=private and highway=service and service != driveway. [#1960](https://github.com/valhalla/valhalla/pull/1960)
   * FIXED: Fix search_cutoff check in loki correlate_node. [#2023](https://github.com/valhalla/valhalla/pull/2023)
   * FIXED: Computes notion of a deadend at runtime in bidirectional a-star which fixes no-route with a complicated u-turn. [#1982](https://github.com/valhalla/valhalla/issues/1982)
   * FIXED: Fix a bug with heading filter at nodes. [#2058](https://github.com/valhalla/valhalla/pull/2058)
   * FIXED: Bug in map matching continuity checking such that continuity must only be in the forward direction. [#2029](https://github.com/valhalla/valhalla/pull/2029)
   * FIXED: Allow setting the time for map matching paths such that the time is used for speed lookup. [#2030](https://github.com/valhalla/valhalla/pull/2030)
   * FIXED: Don't use density factor for transition cost when user specified flag disables flow speeds. [#2048](https://github.com/valhalla/valhalla/pull/2048)
   * FIXED: Map matching trace_route output now allows for discontinuities in the match though multi match is not supported in valhalla route output. [#2049](https://github.com/valhalla/valhalla/pull/2049)
   * FIXED: Allows routes with no time specified to use time conditional edges and restrictions with a flag denoting as much [#2055](https://github.com/valhalla/valhalla/pull/2055)
   * FIXED: Fixed a bug with 'current' time type map matches. [#2060](https://github.com/valhalla/valhalla/pull/2060)
   * FIXED: Fixed a bug with time dependent expansion in which the expansion distance heuristic was not being used. [#2064](https://github.com/valhalla/valhalla/pull/2064)

* **Enhancement**
   * ADDED: Establish pinpoint test pattern [#1969](https://github.com/valhalla/valhalla/pull/1969)
   * ADDED: Suppress relative direction in ramp/exit instructions if it matches driving side of street [#1990](https://github.com/valhalla/valhalla/pull/1990)
   * ADDED: Added relative direction to the merge maneuver [#1989](https://github.com/valhalla/valhalla/pull/1989)
   * ADDED: Refactor costing to better handle multiple speed datasources [#2026](https://github.com/valhalla/valhalla/pull/2026)
   * ADDED: Better usability of curl for fetching tiles on the fly [#2026](https://github.com/valhalla/valhalla/pull/2026)
   * ADDED: LRU cache scheme for tile storage [#2026](https://github.com/valhalla/valhalla/pull/2026)
   * ADDED: GraphTile size check [#2026](https://github.com/valhalla/valhalla/pull/2026)
   * ADDED: Pick more sane values for highway and toll avoidance [#2026](https://github.com/valhalla/valhalla/pull/2026)
   * ADDED: Refactor adding predicted speed info to speed up process [#2026](https://github.com/valhalla/valhalla/pull/2026)
   * ADDED: Allow selecting speed data sources at request time [#2026](https://github.com/valhalla/valhalla/pull/2026)
   * ADDED: Allow disabling certain neighbors in connectivity map [#2026](https://github.com/valhalla/valhalla/pull/2026)
   * ADDED: Allows routes with time-restricted edges if no time specified and notes restriction in response [#1992](https://github.com/valhalla/valhalla/issues/1992)
   * ADDED: Runtime deadend detection to timedependent a-star. [#2059](https://github.com/valhalla/valhalla/pull/2059)

## Release Date: 2019-09-06 Valhalla 3.0.8
* **Bug Fix**
   * FIXED: Added logic to detect if user is to merge to the left or right [#1892](https://github.com/valhalla/valhalla/pull/1892)
   * FIXED: Overriding the destination_only flag when reclassifying ferries; Also penalizing ferries with a 5 min. penalty in the cost to allow us to avoid destination_only the majority of the time except when it is necessary. [#1895](https://github.com/valhalla/valhalla/pull/1905)
   * FIXED: Suppress forks at motorway junctions and intersecting service roads [#1909](https://github.com/valhalla/valhalla/pull/1909)
   * FIXED: Enhanced fork assignment logic [#1912](https://github.com/valhalla/valhalla/pull/1912)
   * FIXED: Added logic to fall back to return country poly if no state and updated lua for Metro Manila and Ireland [#1910](https://github.com/valhalla/valhalla/pull/1910)
   * FIXED: Added missing motorway fork instruction [#1914](https://github.com/valhalla/valhalla/pull/1914)
   * FIXED: Use begin street name for osrm compat mode [#1916](https://github.com/valhalla/valhalla/pull/1916)
   * FIXED: Added logic to fix missing highway cardinal directions in the US [#1917](https://github.com/valhalla/valhalla/pull/1917)
   * FIXED: Handle forward traversable significant road class intersecting edges [#1928](https://github.com/valhalla/valhalla/pull/1928)
   * FIXED: Fixed bug with shape trimming that impacted Uturns at Via locations. [#1935](https://github.com/valhalla/valhalla/pull/1935)
   * FIXED: Dive bomb updates.  Updated default speeds for urban areas based on roadclass for the enhancer.  Also, updated default speeds based on roadclass in lua.  Fixed an issue where we were subtracting 1 from uint32_t when 0 for stop impact.  Updated reclassify link logic to allow residential roads to be added to the tree, but we only downgrade the links to tertiary.  Updated TransitionCost functions to add 1.5 to the turncost when transitioning from a ramp to a non ramp and vice versa.  Also, added 0.5f to the turncost if the edge is a roundabout. [#1931](https://github.com/valhalla/valhalla/pull/1931)

* **Enhancement**
   * ADDED: Caching url fetched tiles to disk [#1887](https://github.com/valhalla/valhalla/pull/1887)
   * ADDED: filesystem::remove_all [#1887](https://github.com/valhalla/valhalla/pull/1887)
   * ADDED: Minimum enclosing bounding box tool [#1887](https://github.com/valhalla/valhalla/pull/1887)
   * ADDED: Use constrained flow speeds in bidirectional_astar.cc [#1907](https://github.com/valhalla/valhalla/pull/1907)
   * ADDED: Bike Share Stations are now in the graph which should set us up to do multimodal walk/bike scenarios [#1852](https://github.com/valhalla/valhalla/pull/1852)

## Release Date: 2019-7-18 Valhalla 3.0.7
* **Bug Fix**
   * FIXED: Fix pedestrian fork [#1886](https://github.com/valhalla/valhalla/pull/1886)

## Release Date: 2019-7-15 Valhalla 3.0.6
* **Bug Fix**
   * FIXED: Admin name changes. [#1853](https://github.com/valhalla/valhalla/pull/1853) Ref: [#1854](https://github.com/valhalla/valhalla/issues/1854)
   * FIXED: valhalla_add_predicted_traffic was overcommitted while gathering stats. Added a clear. [#1857](https://github.com/valhalla/valhalla/pull/1857)
   * FIXED: regression in map matching when moving to valhalla v3.0.0 [#1863](https://github.com/valhalla/valhalla/pull/1863)
   * FIXED: last step shape in osrm serializer should be 2 of the same point [#1867](https://github.com/valhalla/valhalla/pull/1867)
   * FIXED: Shape trimming at the beginning and ending of the route to not be degenerate [#1876](https://github.com/valhalla/valhalla/pull/1876)
   * FIXED: Duplicate waypoints in osrm serializer [#1880](https://github.com/valhalla/valhalla/pull/1880)
   * FIXED: Updates for heading precision [#1881](https://github.com/valhalla/valhalla/pull/1881)
   * FIXED: Map matching allowed untraversable edges at start of route [#1884](https://github.com/valhalla/valhalla/pull/1884)

* **Enhancement**
   * ADDED: Use the same protobuf object the entire way through the request process [#1837](https://github.com/valhalla/valhalla/pull/1837)
   * ADDED: Enhanced turn lane processing [#1859](https://github.com/valhalla/valhalla/pull/1859)
   * ADDED: Add global_synchronized_cache in valhalla_build_config [#1851](https://github.com/valhalla/valhalla/pull/1851)

## Release Date: 2019-06-04 Valhalla 3.0.5
* **Bug Fix**
   * FIXED: Protect against unnamed rotaries and routes that end in roundabouts not turning off rotary logic [#1840](https://github.com/valhalla/valhalla/pull/1840)

* **Enhancement**
   * ADDED: Add turn lane info at maneuver point [#1830](https://github.com/valhalla/valhalla/pull/1830)

## Release Date: 2019-05-31 Valhalla 3.0.4
* **Bug Fix**
   * FIXED: Improved logic to decide between bear vs. continue [#1798](https://github.com/valhalla/valhalla/pull/1798)
   * FIXED: Bicycle costing allows use of roads with all surface values, but with a penalty based on bicycle type. However, the edge filter totally disallows bad surfaces for some bicycle types, creating situations where reroutes fail if a rider uses a road with a poor surface. [#1800](https://github.com/valhalla/valhalla/pull/1800)
   * FIXED: Moved complex restrictions building to before validate. [#1805](https://github.com/valhalla/valhalla/pull/1805)
   * FIXED: Fix bicycle edge filter when avoid_bad_surfaces = 1.0 [#1806](https://github.com/valhalla/valhalla/pull/1806)
   * FIXED: Replace the EnhancedTripPath class inheritance with aggregation [#1807](https://github.com/valhalla/valhalla/pull/1807)
   * FIXED: Replace the old timezone shape zip file every time valhalla_build_timezones is ran [#1817](https://github.com/valhalla/valhalla/pull/1817)
   * FIXED: Don't use island snapped edge candidates (from disconnected components or low reach edges) when we rejected other high reachability edges that were closer [#1835](https://github.com/valhalla/valhalla/pull/1835)

## Release Date: 2019-05-08 Valhalla 3.0.3
* **Bug Fix**
   * FIXED: Fixed a rare loop condition in route matcher (edge walking to match a trace).
   * FIXED: Fixed VACUUM ANALYZE syntax issue.  [#1704](https://github.com/valhalla/valhalla/pull/1704)
   * FIXED: Fixed the osrm maneuver type when a maneuver has the to_stay_on attribute set.  [#1714](https://github.com/valhalla/valhalla/pull/1714)
   * FIXED: Fixed osrm compatibility mode attributes.  [#1716](https://github.com/valhalla/valhalla/pull/1716)
   * FIXED: Fixed rotary/roundabout issues in Valhalla OSRM compatibility.  [#1727](https://github.com/valhalla/valhalla/pull/1727)
   * FIXED: Fixed the destinations assignment for exit names in OSRM compatibility mode. [#1732](https://github.com/valhalla/valhalla/pull/1732)
   * FIXED: Enhance merge maneuver type assignment. [#1735](https://github.com/valhalla/valhalla/pull/1735)
   * FIXED: Fixed fork assignments and on ramps for OSRM compatibility mode. [#1738](https://github.com/valhalla/valhalla/pull/1738)
   * FIXED: Fixed cardinal direction on reference names when forward/backward tag is present on relations. Fixes singly digitized roads with opposing directional modifiers. [#1741](https://github.com/valhalla/valhalla/pull/1741)
   * FIXED: Fixed fork assignment and narrative logic when a highway ends and splits into multiple ramps. [#1742](https://github.com/valhalla/valhalla/pull/1742)
   * FIXED: Do not use any avoid edges as origin or destination of a route, matrix, or isochrone. [#1745](https://github.com/valhalla/valhalla/pull/1745)
   * FIXED: Add leg summary and remove unused hint attribute for OSRM compatibility mode. [#1753](https://github.com/valhalla/valhalla/pull/1753)
   * FIXED: Improvements for pedestrian forks, pedestrian roundabouts, and continue maneuvers. [#1768](https://github.com/valhalla/valhalla/pull/1768)
   * FIXED: Added simplified overview for OSRM response and added use_toll logic back to truck costing. [#1765](https://github.com/valhalla/valhalla/pull/1765)
   * FIXED: temp fix for location distance bug [#1774](https://github.com/valhalla/valhalla/pull/1774)
   * FIXED: Fix pedestrian routes using walkway_factor [#1780](https://github.com/valhalla/valhalla/pull/1780)
   * FIXED: Update the begin and end heading of short edges based on use [#1783](https://github.com/valhalla/valhalla/pull/1783)
   * FIXED: GraphReader::AreEdgesConnected update.  If transition count == 0 return false and do not call transition function. [#1786](https://github.com/valhalla/valhalla/pull/1786)
   * FIXED: Only edge candidates that were used in the path are send to serializer: [1788](https://github.com/valhalla/valhalla/pull/1788)
   * FIXED: Added logic to prevent the removal of a destination maneuver when ending on an internal edge [#1792](https://github.com/valhalla/valhalla/pull/1792)
   * FIXED: Fixed instructions when starting on an internal edge [#1796](https://github.com/valhalla/valhalla/pull/1796)

* **Enhancement**
   * Add the ability to run valhalla_build_tiles in stages. Specify the begin_stage and end_stage as command line options. Also cleans up temporary files as the last stage in the pipeline.
   * Add `remove` to `filesystem` namespace. [#1752](https://github.com/valhalla/valhalla/pull/1752)
   * Add TaxiCost into auto costing options.
   * Add `preferred_side` to allow per-location filtering of edges based on the side of the road the location is on and the driving side for that locale.
   * Slightly decreased the internal side-walk factor to .90f to favor roads with attached sidewalks. This impacts roads that have added sidewalk:left, sidewalk:right or sidewalk:both OSM tags (these become attributes on each directedEdge). The user can then avoid/penalize dedicated sidewalks and walkways, when they increase the walkway_factor. Since we slightly decreased the sidewalk_factor internally and only favor sidewalks if use is tagged as sidewalk_left or sidewalk_right, we should tend to route on roads with attached sidewalks rather than separate/dedicated sidewalks, allowing for more road names to be called out since these are labeled more.
   * Add `via` and `break_through` location types [#1737](https://github.com/valhalla/valhalla/pull/1737)
   * Add `street_side_tolerance` and `search_cutoff` to input `location` [#1777](https://github.com/valhalla/valhalla/pull/1777)
   * Return the Valhalla error `Path distance exceeds the max distance limit` for OSRM responses when the route is greater than the service limits. [#1781](https://github.com/valhalla/valhalla/pull/1781)

## Release Date: 2019-01-14 Valhalla 3.0.2
* **Bug Fix**
   * FIXED: Transit update - fix dow and exception when after midnight trips are normalized [#1682](https://github.com/valhalla/valhalla/pull/1682)
   * FIXED: valhalla_convert_transit segfault - GraphTileBuilder has null GraphTileHeader [#1683](https://github.com/valhalla/valhalla/issues/1683)
   * FIXED: Fix crash for trace_route with osrm serialization. Was passing shape rather than locations to the waypoint method.
   * FIXED: Properly set driving_side based on data set in TripPath.
   * FIXED: A bad bicycle route exposed an issue with bidirectional A* when the origin and destination edges are connected. Use A* in these cases to avoid requiring a high cost threshold in BD A*.
   * FIXED: x86 and x64 data compatibility was fixed as the structures weren't aligned.
   * FIXED: x86 tests were failing due mostly to floating point issues and the aforementioned structure misalignment.
* **Enhancement**
   * Add a durations list (delta time between each pair of trace points), a begin_time and a use_timestamp flag to trace_route requests. This allows using the input trace timestamps or durations plus the begin_time to compute elapsed time at each edge in the matched path (rather than using costing methods).
   * Add support for polyline5 encoding for OSRM formatted output.
* **Note**
   * Isochrones and openlr are both noted as not working with release builds for x86 (32bit) platforms. We'll look at getting this fixed in a future release

## Release Date: 2018-11-21 Valhalla 3.0.1
* **Bug Fix**
   * FIXED: Fixed a rare, but serious bug with bicycle costing. ferry_factor_ in bicycle costing shadowed the data member in the base dynamic cost class, leading to an uninitialized variable. Occasionally, this would lead to negative costs which caused failures. [#1663](https://github.com/valhalla/valhalla/pull/1663)
   * FIXED: Fixed use of units in OSRM compatibility mode. [#1662](https://github.com/valhalla/valhalla/pull/1662)

## Release Date: 2018-11-21 Valhalla 3.0.0
* **NOTE**
   * This release changes the Valhalla graph tile formats to make the tile data more efficient and flexible. Tile data is incompatible with Valhalla 2.x builds, and code for 3.x is incompatible with data built for Valahalla 2.x versions. Valhalla tile sizes are slightly smaller (for datasets using elevation information the size savings is over 10%). In addition, there is increased flexibility for creating different variants of tiles to support different applications (e.g. bicycle only, or driving only).
* **Enhancement**
   * Remove the use of DirectedEdge for transitions between nodes on different hierarchy levels. A new structure, NodeTransition, is now used to transition to nodes on different hierarchy level. This saves space since only the end node GraphId is needed for the transitions (and DirectedEdge is a large data structure).
   * Change the NodeInfo lat,lon to use an offset from the tile base lat,lon. This potentially allows higher precision than using float, but more importantly saves space and allows support for NodeTransitions as well as spare for future growth.
   * Remove the EdgeElevation structure and max grade information into DirectedEdge and mean elevation into EdgeInfo. This saves space.
   * Reduce wayid to 32 bits. This allows sufficient growth when using OpenStreetMap data and frees space in EdgeInfo (allows moving speed limit and mean elevation from other structures).
   * Move name consistency from NodeInfo to DirectedEdge. This allows a more efficient lookup of name consistency.
   * Update all path algorithms to use NodeTransition logic rather than special DirectedEdge transition types. This simplifies PathAlgorithms slightly and removes some conditional logic.
   * Add an optional GraphFilter stage to tile building pipeline. This allows removal of edges and nodes based on access. This allows bicycle only, pedestrian only, or driving only datasets (or combinations) to be created - allowing smaller datasets for special purpose applications.
* **Deprecate**
   * Valhalla 3.0 removes support for OSMLR.

## Release Date: 2018-11-20 Valhalla 2.7.2
* **Enhancement**
   * UPDATED: Added a configuration variable for max_timedep_distance. This is used in selecting the path algorithm and provides the maximum distance between locations when choosing a time dependent path algorithm (other than multi modal). Above this distance, bidirectional A* is used with no time dependencies.
   * UPDATED: Remove transition edges from priority queue in Multimodal methods.
   * UPDATED: Fully implement street names and exit signs with ability to identify route numbers. [#1635](https://github.com/valhalla/valhalla/pull/1635)
* **Bug Fix**
   * FIXED: A timed-turned restriction should not be applied when a non-timed route is executed.  [#1615](https://github.com/valhalla/valhalla/pull/1615)
   * FIXED: Changed unordered_map to unordered_multimap for polys. Poly map can contain the same key but different multi-polygons. For example, islands for a country or timezone polygons for a country.
   * FIXED: Fixed timezone db issue where TZIDs did not exist in the Howard Hinnant date time db that is used in the date_time class for tz indexes.  Added logic to create aliases for TZIDs based on https://en.wikipedia.org/wiki/List_of_tz_database_time_zones
   * FIXED: Fixed the ramp turn modifiers for osrm compat [#1569](https://github.com/valhalla/valhalla/pull/1569)
   * FIXED: Fixed the step geometry when using the osrm compat mode [#1571](https://github.com/valhalla/valhalla/pull/1571)
   * FIXED: Fixed a data creation bug causing issues with A* routes ending on loops. [#1576](https://github.com/valhalla/valhalla/pull/1576)
   * FIXED: Fixed an issue with a bad route where destination only was present. Was due to thresholds in bidirectional A*. Changed threshold to be cost based rather than number of iterations). [#1586](https://github.com/valhalla/valhalla/pull/1586)
   * FIXED: Fixed an issue with destination only (private) roads being used in bicycle routes. Centralized some "base" transition cost logic in the base DynamicCost class. [#1587](https://github.com/valhalla/valhalla/pull/1587)
   * FIXED: Remove extraneous ramp maneuvers [#1657](https://github.com/valhalla/valhalla/pull/1657)

## Release Date: 2018-10-02 Valhalla 2.7.1
* **Enhancement**
   * UPDATED: Added date time support to forward and reverse isochrones. Add speed lookup (predicted speeds and/or free-flow or constrained flow speed) if date_time is present.
   * UPDATED: Add timezone checks to multimodal routes and isochrones (updates localtime if the path crosses into a timezone different than the start location).
* **Data Producer Update**
   * UPDATED: Removed boost date time support from transit.  Now using the Howard Hinnant date library.
* **Bug Fix**
   * FIXED: Fixed a bug with shortcuts that leads to inconsistent routes depending on whether shortcuts are taken, different origins can lead to different paths near the destination. This fix also improves performance on long routes and matrices.
   * FIXED: We were getting inconsistent results between departing at current date/time vs entering the current date/time.  This issue is due to the fact that the iso_date_time function returns the full iso date_time with the timezone offset (e.g., 2018-09-27T10:23-07:00 vs 2018-09-27T10:23). When we refactored the date_time code to use the new Howard Hinnant date library, we introduced this bug.
   * FIXED: Increased the threshold in CostMatrix to address null time and distance values occurring for truck costing with locations near the max distance.

## Release Date: 2018-09-13 Valhalla 2.7.0
* **Enhancement**
   * UPDATED: Refactor to use the pbf options instead of the ptree config [#1428](https://github.com/valhalla/valhalla/pull/1428) This completes [1357](https://github.com/valhalla/valhalla/issues/1357)
   * UPDATED: Removed the boost/date_time dependency from baldr and odin. We added the Howard Hinnant date and time library as a submodule. [#1494](https://github.com/valhalla/valhalla/pull/1494)
   * UPDATED: Fixed 'Drvie' typo [#1505](https://github.com/valhalla/valhalla/pull/1505) This completes [1504](https://github.com/valhalla/valhalla/issues/1504)
   * UPDATED: Optimizations of GetSpeed for predicted speeds [1490](https://github.com/valhalla/valhalla/issues/1490)
   * UPDATED: Isotile optimizations
   * UPDATED: Added stats to predictive traffic logging
   * UPDATED: resample_polyline - Breaks the polyline into equal length segments at a sample distance near the resolution. Break out of the loop through polyline points once we reach the specified number of samplesthen append the last
polyline point.
   * UPDATED: added android logging and uses a shared graph reader
   * UPDATED: Do not run a second pass on long pedestrian routes that include a ferry (but succeed on first pass). This is a performance fix. Long pedestrian routes with A star factor based on ferry speed end up being very inefficient.
* **Bug Fix**
   * FIXED: A* destination only
   * FIXED: Fixed through locations weren't honored [#1449](https://github.com/valhalla/valhalla/pull/1449)


## Release Date: 2018-08-02 Valhalla 3.0.0-rc.4
* **Node Bindings**
   * UPDATED: add some worker pool handling
   [#1467](https://github.com/valhalla/valhalla/pull/1467)

## Release Date: 2018-08-02 Valhalla 3.0.0-rc.3
* **Node Bindings**
   * UPDATED: replaced N-API with node-addon-api wrapper and made the actor
   functions asynchronous
   [#1457](https://github.com/valhalla/valhalla/pull/1457)

## Release Date: 2018-07-24 Valhalla 3.0.0-rc.2
* **Node Bindings**
   * FIXED: turn on the autocleanup functionality for the actor object.
   [#1439](https://github.com/valhalla/valhalla/pull/1439)

## Release Date: 2018-07-16 Valhalla 3.0.0-rc.1
* **Enhancement**
   * ADDED: exposed the rest of the actions to the node bindings and added tests. [#1415](https://github.com/valhalla/valhalla/pull/1415)

## Release Date: 2018-07-12 Valhalla 3.0.0-alpha.1
**NOTE**: There was already a small package named `valhalla` on the npm registry, only published up to version 0.0.3. The team at npm has transferred the package to us, but would like us to publish something to it ASAP to prove our stake in it. Though the bindings do not have all of the actor functionality exposed yet (just route), we are going to publish an alpha release of 3.0.0 to get something up on npm.
* **Infrastructure**:
   * ADDED: add in time dependent algorithms if the distance between locations is less than 500km.
   * ADDED: TurnLanes to indicate turning lanes at the end of a directed edge.
   * ADDED: Added PredictedSpeeds to Valhalla tiles and logic to compute speed based on predictive speed profiles.
* **Data Producer Update**
   * ADDED: is_route_num flag was added to Sign records. Set this to true if the exit sign comes from a route number/ref.
   * CHANGED: Lower speeds on driveways, drive-thru, and parking aisle. Set destination only flag for drive thru use.
   * ADDED: Initial implementation of turn lanes.
  **Bug Fix**
   * CHANGED: Fix destination only penalty for A* and time dependent cases.
   * CHANGED: Use the distance from GetOffsetForHeading, based on road classification and road use (e.g. ramp, turn channel, etc.), within tangent_angle function.
* **Map Matching**
   * FIXED: Fixed trace_route edge_walk server abort [#1365](https://github.com/valhalla/valhalla/pull/1365)
* **Enhancement**
   * ADDED: Added post process for updating free and constrained speeds in the directed edges.
   * UPDATED: Parse the json request once and store in a protocol buffer to pass along the pipeline. This completed the first portion of [1357](https://github.com/valhalla/valhalla/issues/1357)
   * UPDATED: Changed the shape_match attribute from a string to an enum. Fixes [1376](https://github.com/valhalla/valhalla/issues/1376)
   * ADDED: Node bindings for route [#1341](https://github.com/valhalla/valhalla/pull/1341)
   * UPDATED: Use a non-linear use_highways factor (to more heavily penalize highways as use_highways approaches 0).

## Release Date: 2018-07-15 Valhalla 2.6.3
* **API**:
   * FIXED: Use a non-linear use_highways factor (to more heavily penalize highways as use_highways approaches 0).
   * FIXED: Fixed the highway_factor when use_highways < 0.5.
   * ENHANCEMENT: Added logic to modulate the surface factor based on use_trails.
   * ADDED: New customer test requests for motorcycle costing.

## Release Date: 2018-06-28 Valhalla 2.6.2
* **Data Producer Update**
   * FIXED: Complex restriction sorting bug.  Check of has_dt in ComplexRestrictionBuilder::operator==.
* **API**:
   * FIXED: Fixed CostFactory convenience method that registers costing models
   * ADDED: Added use_tolls into motorcycle costing options

## Release Date: 2018-05-28 Valhalla 2.6.0
* **Infrastructure**:
   * CHANGED: Update cmake buildsystem to replace autoconf [#1272](https://github.com/valhalla/valhalla/pull/1272)
* **API**:
   * CHANGED: Move `trace_options` parsing to map matcher factory [#1260](https://github.com/valhalla/valhalla/pull/1260)
   * ADDED: New costing method for AutoDataFix [#1283](https://github.com/valhalla/valhalla/pull/1283)

## Release Date: 2018-05-21 Valhalla 2.5.0
* **Infrastructure**
   * ADDED: Add code formatting and linting.
* **API**
   * ADDED: Added new motorcycle costing, motorcycle access flag in data and use_trails option.
* **Routing**
   * ADDED: Add time dependnet forward and reverse A* methods.
   * FIXED: Increase minimum threshold for driving routes in bidirectional A* (fixes some instances of bad paths).
* **Data Producer Update**
   * CHANGED: Updates to properly handle cycleway crossings.
   * CHANGED: Conditionally include driveways that are private.
   * ADDED: Added logic to set motorcycle access.  This includes lua, country access, and user access flags for motorcycles.

## Release Date: 2018-04-11 Valhalla 2.4.9
* **Enhancement**
   * Added European Portuguese localization for Valhalla
   * Updates to EdgeStatus to improve performance. Use an unordered_map of tile Id and allocate an array for each edge in the tile. This allows using pointers to access status for sequential edges. This improves performance by 50% or so.
   * A couple of bicycle costing updates to improve route quality: avoid roads marked as part of a truck network, to remove the density penalty for transition costs.
   * When optimal matrix type is selected, now use CostMatrix for source to target pedestrian and bicycle matrix calls when both counts are above some threshold. This improves performance in general and lessens some long running requests.
*  **Data Producer Update**
   * Added logic to protect against setting a speed of 0 for ferries.

## Release Date: 2018-03-27 Valhalla 2.4.8
* **Enhancement**
   * Updates for Italian verbal translations
   * Optionally remove driveways at graph creation time
   * Optionally disable candidate edge penalty in path finding
   * OSRM compatible route, matrix and map matching response generation
   * Minimal Windows build compatibility
   * Refactoring to use PBF as the IPC mechanism for all objects
   * Improvements to internal intersection marking to reduce false positives
* **Bug Fix**
   * Cap candidate edge penalty in path finding to reduce excessive expansion
   * Fix trivial paths at deadends

## Release Date: 2018-02-08 Valhalla 2.4.7
* **Enhancement**
   * Speed up building tiles from small OSM imports by using boost directory iterator rather than going through all possible tiles and testing each if the file exists.
* **Bug Fix**
   * Protect against overflow in string to float conversion inside OSM parsing.

## Release Date: 2018-01-26 Valhalla 2.4.6
* **Enhancement**
   * Elevation library will lazy load RAW formatted sources

## Release Date: 2018-01-24 Valhalla 2.4.5
* **Enhancement**
   * Elevation packing utility can unpack lz4hc now
* **Bug Fix**
   * Fixed broken darwin builds

## Release Date: 2018-01-23 Valhalla 2.4.4
* **Enhancement**
   * Elevation service speed improvements and the ability to serve lz4hc compressed data
   * Basic support for downloading routing tiles on demand
   * Deprecated `valhalla_route_service`, now all services (including elevation) are found under `valhalla_service`

## Release Date: 2017-12-11 Valhalla 2.4.3
* **Enhancement**
   * Remove union from GraphId speeds up some platforms
   * Use SAC scale in pedestrian costing
   * Expanded python bindings to include all actions (route, matrix, isochrone, etc)
* **Bug Fix**
   * French translation typo fixes
*  **Data Producer Update**
   * Handling shapes that intersect the poles when binning
   * Handling when transit shapes are less than 2 points

## Release Date: 2017-11-09 Valhalla 2.4.1
*  **Data Producer Update**
   * Added kMopedAccess to modes for complex restrictions.  Remove the kMopedAccess when auto access is removed.  Also, add the kMopedAccess when an auto restriction is found.

## Release Date: 2017-11-08 Valhalla 2.4.0
*  **Data Producer Update**
   * Added logic to support restriction = x with a the except tag.  We apply the restriction to everything except for modes in the except tag.
   * Added logic to support railway_service and coach_service in transit.
* **Bug Fix**
  * Return proper edge_walk path for requested shape_match=walk_or_snap
  * Skip invalid stateid for Top-K requests

## Release Date: 2017-11-07 Valhalla 2.3.9
* **Enhancement**
  * Top-K map matched path generation now only returns unique paths and does so with fewer iterations
  * Navigator call outs for both imperial and metric units
  * The surface types allowed for a given bike route can now be controlled via a request parameter `avoid_bad_surfaces`
  * Improved support for motorscooter costing via surface types, road classification and vehicle specific tagging
* **Bug Fix**
  * Connectivity maps now include information about transit tiles
  * Lane counts for singly digitized roads are now correct for a given directed edge
  * Edge merging code for assigning osmlr segments is now robust to partial tile sets
  * Fix matrix path finding to allow transitioning down to lower levels when appropriate. In particular, do not supersede shortcut edges until no longer expanding on the next level.
  * Fix optimizer rotate location method. This fixes a bug where optimal ordering was bad for large location sets.
*  **Data Producer Update**
   * Duration tags are now used to properly set the speed of travel for a ferry routes

## Release Date: 2017-10-17 Valhalla 2.3.8
* **Bug Fix**
  * Fixed the roundabout exit count for bicycles when the roundabout is a road and not a cycleway
  * Enable a pedestrian path to remain on roundabout instead of getting off and back on
  * Fixed the penalization of candidate locations in the uni-directional A* algorithm (used for trivial paths)
*  **Data Producer Update**
   * Added logic to set bike forward and tag to true where kv["sac_scale"] == "hiking". All other values for sac_scale turn off bicycle access.  If sac_scale or mtb keys are found and a surface tag is not set we default to kPath.
   * Fixed a bug where surface=unpaved was being assigned Surface::kPavedSmooth.

## Release Date: 2017-9-11 Valhalla 2.3.7
* **Bug Fix**
  * Update bidirectional connections to handle cases where the connecting edge is one of the origin (or destination) edges and the cost is high. Fixes some pedestrian route issues that were reported.
*  **Data Producer Update**
   * Added support for motorroad tag (default and per country).
   * Update OSMLR segment association logic to fix issue where chunks wrote over leftover segments. Fix search along edges to include a radius so any nearby edges are also considered.

## Release Date: 2017-08-29 Valhalla 2.3.6
* **Bug Fix**
  * Pedestrian paths including ferries no longer cause circuitous routes
  * Fix a crash in map matching route finding where heading from shape was using a `nullptr` tile
  * Spanish language narrative corrections
  * Fix traffic segment matcher to always set the start time of a segment when its known
* **Enhancement**
  * Location correlation scoring improvements to avoid situations where less likely start or ending locations are selected

## Release Date: 2017-08-22 Valhalla 2.3.5
* **Bug Fix**
  * Clamp the edge score in thor. Extreme values were causing bad alloc crashes.
  * Fix multimodal isochrones. EdgeLabel refactor caused issues.
* **Data Producer Update**
  * Update lua logic to properly handle vehicle=no tags.

## Release Date: 2017-08-14 Valhalla 2.3.4
* **Bug Fix**
  * Enforce limits on maximum per point accuracy to avoid long running map matching computations

## Release Date: 2017-08-14 Valhalla 2.3.3
* **Bug Fix**
  * Maximum osm node reached now causes bitset to resize to accommodate when building tiles
  * Fix wrong side of street information and remove redundant node snapping
  * Fix path differences between services and `valhalla_run_route`
  * Fix map matching crash when interpolating duplicate input points
  * Fix unhandled exception when trace_route or trace_attributes when there are no continuous matches
* **Enhancement**
  * Folded Low-Stress Biking Code into the regular Bicycle code and removed the LowStressBicycleCost class. Now when making a query for bicycle routing, a value of 0 for use_hills and use_roads produces low-stress biking routes, while a value of 1 for both provides more intense professional bike routes.
  * Bike costing default values changed. use_roads and use_hills are now 0.25 by default instead of 0.5 and the default bike is now a hybrid bike instead of a road bike.
  * Added logic to use station hierarchy from transitland.  Osm and egress nodes are connected by transitconnections.  Egress and stations are connected by egressconnections.  Stations and platforms are connected by platformconnections.  This includes narrative updates for Odin as well.

## Release Date: 2017-07-31 Valhalla 2.3.2
* **Bug Fix**
  * Update to use oneway:psv if oneway:bus does not exist.
  * Fix out of bounds memory issue in DoubleBucketQueue.
  * Many things are now taken into consideration to determine which sides of the road have what cyclelanes, because they were not being parsed correctly before
  * Fixed issue where sometimes a "oneway:bicycle=no" tag on a two-way street would cause the road to become a oneway for bicycles
  * Fixed trace_attributes edge_walk cases where the start or end points in the shape are close to graph nodes (intersections)
  * Fixed 32bit architecture crashing for certain routes with non-deterministic placement of edges labels in bucketized queue datastructure
* **Enhancement**
  * Improve multi-modal routes by adjusting the pedestrian mode factor (routes use less walking in favor of public transit).
  * Added interface framework to support "top-k" paths within map-matching.
  * Created a base EdgeLabel class that contains all data needed within costing methods and supports the basic path algorithms (forward direction, A*, with accumulated path distance). Derive class for bidirectional algorithms (BDEdgeLabel) and for multimodal algorithms. Lowers memory use by combining some fields (using spare bits from GraphId).
  * Added elapsed time estimates to map-matching labels in preparation for using timestamps in map-matching.
  * Added parsing of various OSM tags: "bicycle=use_sidepath", "bicycle=dismount", "segregated=*", "shoulder=*", "cycleway:buffer=*", and several variations of these.
  * Both trace_route and trace_attributes will parse `time` and `accuracy` parameters when the shape is provided as unencoded
  * Map-matching will now use the time (in seconds) of each gps reading (if provided) to narrow the search space and avoid finding matches that are impossibly fast

## Release Date: 2017-07-10 Valhalla 2.3.0
* **Bug Fix**
  * Fixed a bug in traffic segment matcher where length was populated but had invalid times
* **Embedded Compilation**
  * Decoupled the service components from the rest of the worker objects so that the worker objects could be used in non http service contexts
   * Added an actor class which encapsulates the various worker objects and allows the various end points to be called /route /height etc. without needing to run a service
* **Low-Stress Bicycle**
  * Worked on creating a new low-stress biking option that focuses more on taking safer roads like cycle ways or residential roads than the standard bike costing option does.

## Release Date: 2017-06-26 Valhalla 2.2.9
* **Bug Fix**
  * Fix a bug introduced in 2.2.8 where map matching search extent was incorrect in longitude axis.

## Release Date: 2017-06-23 Valhalla 2.2.8
* **Bug Fix**
  * Traffic segment matcher (exposed through Python bindings) - fix cases where partial (or no) results could be returned when breaking out of loop in form_segments early.
* **Traffic Matching Update**
  * Traffic segment matcher - handle special cases when entering and exiting turn channels.
* **Guidance Improvements**
  * Added Swedish (se-SV) narrative file.

## Release Date: 2017-06-20 Valhalla 2.2.7
* **Bug Fixes**
  * Traffic segment matcher (exposed through Python bindings) makes use of accuracy per point in the input
  * Traffic segment matcher is robust to consecutive transition edges in matched path
* **Isochrone Changes**
  * Set up isochrone to be able to handle multi-location queries in the future
* **Data Producer Updates**
  * Fixes to valhalla_associate_segments to address threading issue.
  * Added support for restrictions that refers only to appropriate type of vehicle.
* **Navigator**
  * Added pre-alpha implementation that will perform guidance for mobile devices.
* **Map Matching Updates**
  * Added capability to customize match_options

## Release Date: 2017-06-12 Valhalla 2.2.6
* **Bug Fixes**
  * Fixed the begin shape index where an end_route_discontinuity exists
* **Guidance Improvements**
  * Updated Slovenian (sl-SI) narrative file.
* **Data Producer Updates**
  * Added support for per mode restrictions (e.g., restriction:&lt;type&gt;)  Saved these restrictions as "complex" restrictions which currently support per mode lookup (unlike simple restrictions which are assumed to apply to all driving modes).
* **Matrix Updates**
  * Increased max distance threshold for auto costing and other similar costings to 400 km instead of 200 km

## Release Date: 2017-06-05 Valhalla 2.2.5
* **Bug Fixes**
  * Fixed matched point edge_index by skipping transition edges.
  * Use double precision in meili grid traversal to fix some incorrect grid cases.
  * Update meili to use DoubleBucketQueue and GraphReader methods rather than internal methods.

## Release Date: 2017-05-17 Valhalla 2.2.4
* **Bug Fixes**
  * Fix isochrone bug where the default access mode was used - this rejected edges that should not have been rejected for cases than automobile.
  * Fix A* handling of edge costs for trivial routes. This fixed an issue with disconnected regions that projected to a single edge.
  * Fix TripPathBuilder crash if first edge is a transition edge (was occurring with map-matching in rare occasions).

## Release Date: 2017-05-15 Valhalla 2.2.3
* **Map Matching Improvement**
  * Return begin and end route discontinuities. Also, returns partial shape of edge at route discontinuity.
* **Isochrone Improvements**
  * Add logic to make sure the center location remains fixed at the center of a tile/grid in the isotile.
  * Add a default generalization factor that is based on the grid size. Users can still override this factor but the default behavior is improved.
  * Add ExpandForward and ExpandReverse methods as is done in bidirectional A*. This improves handling of transitions between hierarchy levels.
* **Graph Correlation Improvements**
  * Add options to control both radius and reachability per input location (with defaults) to control correlation of input locations to the graph in such a way as to avoid routing between disconnected regions and favor more likely paths.

## Release Date: 2017-05-08 Valhalla 2.2.0
* **Guidance Improvements**
  * Added Russian (ru-RU) narrative file.
  * Updated Slovenian (sl-SI) narrative file.
* **Data Producer Updates**
  * Assign destination sign info on bidirectional ramps.
  * Update ReclassifyLinks. Use a "link-tree" which is formed from the exit node and terminates at entrance nodes. Exit nodes are sorted by classification so motorway exits are done before trunks, etc. Updated the turn channel logic - now more consistently applies turn channel use.
  * Updated traffic segment associations to properly work with elevation and lane connectivity information (which is stored after the traffic association).

## Release Date: 2017-04-24 Valhalla 2.1.9
* **Elevation Update**
  * Created a new EdgeElevation structure which includes max upward and downward slope (moved from DirectedEdge) and mean elevation.
* **Routing Improvements**
  * Destination only fix when "nested" destination only areas cause a route failure. Allow destination only edges (with penalty) on 2nd pass.
  * Fix heading to properly use the partial edge shape rather than entire edge shape to determine heading at the begin and end locations.
  * Some cleanup and simplification of the bidirectional A* algorithm.
  * Some cleanup and simplification of TripPathBuilder.
  * Make TileHierarchy data and methods static and remove tile_dir from the tile hierarchy.
* **Map Matching Improvement**
  * Return matched points with trace attributes when using map_snap.
* **Data Producer Updates**
  * lua updates so that the chunnel will work again.

## Release Date: 2017-04-04 Valhalla 2.1.8
* **Map Matching Release**
  * Added max trace limits and out-of-bounds checks for customizable trace options

## Release Date: 2017-03-29 Valhalla 2.1.7
* **Map Matching Release**
  * Increased service limits for trace
* **Data Producer Updates**
  * Transit: Remove the dependency on using level 2 tiles for transit builder
* **Traffic Updates**
  * Segment matcher completely re-written to handle many complex issues when matching traces to OTSs
* **Service Improvement**
  * Bug Fix - relaxed rapidjson parsing to allow numeric type coercion
* **Routing Improvements**
  * Level the forward and reverse paths in bidirectional A * to account for distance approximation differences.
  * Add logic for Use==kPath to bicycle costing so that paths are favored (as are footways).

## Release Date: 2017-03-10 Valhalla 2.1.3
* **Guidance Improvement**
  * Corrections to Slovenian narrative language file
  **Routing Improvements**
  * Increased the pedestrian search radius from 25 to 50 within the meili configuration to reduce U-turns with map-matching
  * Added a max avoid location limit

## Release Date: 2017-02-22 Valhalla 2.1.0
* **Guidance Improvement**
  * Added ca-ES (Catalan) and sl-SI (Slovenian) narrative language files
* **Routing  Improvement**
  * Fix through location reverse ordering bug (introduced in 2.0.9) in output of route responses for depart_at routes
  * Fix edge_walking method to handle cases where more than 1 initial edge is found
* **Data Producer Updates**
  * Improved transit by processing frequency based schedules.
  * Updated graph validation to more aggressively check graph consistency on level 0 and level 1
  * Fix the EdgeInfo hash to not create duplicate edge info records when creating hierarchies

## Release Date: 2017-02-21 Valhalla 2.0.9
* **Guidance Improvement**
  * Improved Italian narrative by handling articulated prepositions
  * Properly calling out turn channel maneuver
* **Routing Improvement**
  * Improved path determination by increasing stop impact for link to link transitions at intersections
  * Fixed through location handling, now includes cost at throughs and properly uses heading
  * Added ability to adjust location heading tolerance
* **Traffic Updates**
  * Fixed segment matching json to properly return non-string values where appropriate
* **Data Producer Updates**
  * Process node:ref and way:junction_ref as a semicolon separated list for exit numbers
  * Removed duplicated interchange sign information when ways are split into edges
  * Use a sequence within HierarchyBuilder to lower memory requirements for planet / large data imports.
  * Add connecting OSM wayId to a transit stop within NodeInfo.
  * Lua update:  removed ways that were being added to the routing graph.
  * Transit:  Fixed an issue where add_service_day and remove_service_day was not using the tile creation date, but the service start date for transit.
  * Transit:  Added acceptance test logic.
  * Transit:  Added fallback option if the associated wayid is not found.  Use distance approximator to find the closest edge.
  * Transit:  Added URL encoding for one stop ids that contain diacriticals.  Also, added include_geometry=false for route requests.
* **Optimized Routing Update**
  * Added an original index to the location object in the optimized route response
* **Trace Route Improvement**
  * Updated find_start_node to fix "GraphTile NodeInfo index out of bounds" error

## Release Date: 2017-01-30 Valhalla 2.0.6
* **Guidance Improvement**
  * Italian phrases were updated
* **Routing Improvement**
  * Fixed an issue where date and time was returning an invalid ISO8601 time format for date_time values in positive UTC. + sign was missing.
  * Fixed an encoding issue that was discovered for tranist_fetcher.  We were not encoding onestop_ids or route_ids.  Also, added exclude_geometry=true for route API calls.
* **Data Producer Updates**
  * Added logic to grab a single feed in valhalla_build_transit.

## Release Date: 2017-01-04 Valhalla 2.0.3
* **Service Improvement**
  * Added support for interrupting requests. If the connection is closed, route computation and map-matching can be interrupted prior to completion.
* **Routing Improvement**
  * Ignore name inconsistency when entering a link to avoid double penalizing.
* **Data Producer Updates**
  * Fixed consistent name assignment for ramps and turn lanes which improved guidance.
  * Added a flag to directed edges indicating if the edge has names. This can potentially be used in costing methods.
  * Allow future use of spare GraphId bits within DirectedEdge.

## Release Date: 2016-12-13 Valhalla 2.0.2
* **Routing Improvement**
  * Added support for multi-way restrictions to matrix and isochrones.
  * Added HOV costing model.
  * Speed limit updates.   Added logic to save average speed separately from speed limits.
  * Added transit include and exclude logic to multimodal isochrone.
  * Fix some edge cases for trivial (single edge) paths.
  * Better treatment of destination access only when using bidirectional A*.
* **Performance Improvement**
  * Improved performance of the path algorithms by making many access methods inline.

## Release Date: 2016-11-28 Valhalla 2.0.1
* **Routing Improvement**
  * Preliminary support for multi-way restrictions
* **Issues Fixed**
  * Fixed tile incompatibility between 64 and 32bit architectures
  * Fixed missing edges within tile edge search indexes
  * Fixed an issue where transit isochrone was cut off if we took transit that was greater than the max_seconds and other transit lines or buses were then not considered.

## Release Date: 2016-11-15 Valhalla 2.0

* **Tile Redesign**
  * Updated the graph tiles to store edges only on the hierarchy level they belong to. Prior to this, the highways were stored on all levels, they now exist only on the highway hierarchy. Similar changes were made for arterial level roads. This leads to about a 20% reduction in tile size.
  * The tile redesign required changes to the path generation algorithms. They must now transition freely between levels, even for pedestrian and bicycle routes. To offset the extra transitions, the main algorithms were changed to expand nodes at each level that has directed edges, rather than adding the transition edges to the priority queue/adjacency list. This change helps performance. The hierarchy limits that are used to speed the computation of driving routes by utilizing the highway hierarchy were adjusted to work with the new path algorithms.
  * Some changes to costing were also required, for example pedestrian and bicycle routes skip shortcut edges.
  * Many tile data structures were altered to explicitly size different fields and make room for "spare" fields that will allow future growth. In addition, the tile itself has extra "spare" records that can be appended to the end of the tile and referenced from the tile header. This also will allow future growth without breaking backward compatibility.
* **Guidance Improvement**
  * Refactored trip path to use an enumerated `Use` for edge and an enumerated `NodeType` for node
  * Fixed some wording in the Hindi narrative file
  * Fixed missing turn maneuver by updating the forward intersecting edge logic
* **Issues Fixed**
  * Fixed an issue with pedestrian routes where a short u-turn was taken to avoid the "crossing" penalty.
  * Fixed bicycle routing due to high penalty to enter an access=destination area. Changed to a smaller, length based factor to try to avoid long regions where access = destination. Added a driveway penalty to avoid taking driveways (which are often marked as access=destination).
  * Fixed regression where service did not adhere to the list of allowed actions in the Loki configuration
* **Graph Correlation**
  * External contributions from Navitia have lead to greatly reduced per-location graph correlation. Average correlation time is now less than 1ms down from 4-9ms.

## Release Date: 2016-10-17

* **Guidance Improvement**
  * Added the Hindi (hi-IN) narrative language
* **Service Additions**
  * Added internal valhalla error codes utility in baldr and modified all services to make use of and return as JSON response
  * See documentation https://github.com/valhalla/valhalla-docs/blob/master/api-reference.md#internal-error-codes-and-conditions
* **Time-Distance Matrix Improvement**
  * Added a costmatrix performance fix for one_to_many matrix requests
* **Memory Mapped Tar Archive - Tile Extract Support**
  * Added the ability to load a tar archive of the routing graph tiles. This improves performance under heavy load and reduces the memory requirement while allowing multiple processes to share cache resources.

## Release Date: 2016-09-19

* **Guidance Improvement**
  * Added pirate narrative language
* **Routing Improvement**
  * Added the ability to include or exclude stops, routes, and operators in multimodal routing.
* **Service Improvement**
  * JSONify Error Response

## Release Date: 2016-08-30

* **Pedestrian Routing Improvement**
  * Fixes for trivial pedestrian routes

## Release Date: 2016-08-22

* **Guidance Improvements**
  * Added Spanish narrative
  * Updated the start and end edge heading calculation to be based on road class and edge use
* **Bicycle Routing Improvements**
  * Prevent getting off a higher class road for a small detour only to get back onto the road immediately.
  * Redo the speed penalties and road class factors - they were doubly penalizing many roads with very high values.
  * Simplify the computation of weighting factor for roads that do not have cycle lanes. Apply speed penalty to slightly reduce favoring
of non-separated bicycle lanes on high speed roads.
* **Routing Improvements**
  * Remove avoidance of U-turn for pedestrian routes. This improves use with map-matching since pedestrian routes can make U-turns.
  * Allow U-turns at dead-ends for driving (and bicycling) routes.
* **Service Additions**
  * Add support for multi-modal isochrones.
  * Added base code to allow reverse isochrones (path from anywhere to a single destination).
* **New Sources to Targets**
  * Added a new Matrix Service action that allows you to request any of the 3 types of time-distance matrices by calling 1 action.  This action takes a sources and targets parameter instead of the locations parameter.  Please see the updated Time-Distance Matrix Service API reference for more details.

## Release Date: 2016-08-08

 * **Service additions**
  * Latitude, longitude bounding boxes of the route and each leg have been added to the route results.
  * Added an initial isochrone capability. This includes methods to create an "isotile" - a 2-D gridded data set with time to reach each lat,lon grid from an origin location. This isoltile is then used to create contours at specified times. Interior contours are optionally removed and the remaining outer contours are generalized and converted to GeoJSON polygons. An initial version supporting multimodal route types has also been added.
 * **Data Producer Updates**
  * Fixed tranist scheduling issue where false schedules were getting added.
 * **Tools Additionas**
  * Added `valhalla_export_edges` tool to allow shape and names to be dumped from the routing tiles

## Release Date: 2016-07-19

 * **Guidance Improvements**
  * Added French narrative
  * Added capability to have narrative language aliases - For example: German `de-DE` has an alias of `de`
 * **Transit Stop Update** - Return latitude and longitude for each transit stop
 * **Data Producer Updates**
  * Added logic to use lanes:forward, lanes:backward, speed:forward, and speed:backward based on direction of the directed edge.
  * Added support for no_entry, no_exit, and no_turn restrictions.
  * Added logic to support country specific access. Based on country tables found here: http://wiki.openstreetmap.org/wiki/OSM_tags_for_routing/Access-Restrictions

## Release Date: 2016-06-08

 * **Bug Fix** - Fixed a bug where edge indexing created many small tiles where no edges actually intersected. This allowed impossible routes to be considered for path finding instead of rejecting them earlier.
 * **Guidance Improvements**
  * Fixed invalid u-turn direction
  * Updated to properly call out jughandle routes
  * Enhanced signless interchange maneuvers to help guide users
 * **Data Producer Updates**
  * Updated the speed assignment for ramp to be a percentage of the original road class speed assignment
  * Updated stop impact logic for turn channel onto ramp

## Release Date: 2016-05-19

 * **Bug Fix** - Fixed a bug where routes fail within small, disconnected "islands" due to the threshold logic in prior release. Also better logic for not-thru roads.

## Release Date: 2016-05-18

 * **Bidirectional A* Improvements** - Fixed an issue where if both origin and destination locations where on not-thru roads that meet at a common node the path ended up taking a long detour. Not all cases were fixed though - next release should fix. Trying to address the termination criteria for when the best connection point of the 2 paths is optimal. Turns out that the initial case where both opposing edges are settled is not guaranteed to be the least cost path. For now we are setting a threshold and extending the search while still tracking best connections. Fixed the opposing edge when a hierarchy transition occurs.
 * **Guidance Globalization** -  Fixed decimal distance to be locale based.
 * **Guidance Improvements**
  * Fixed roundabout spoke count issue by fixing the drive_on_right attribute.
  * Simplified narative by combining unnamed straight maneuvers
  * Added logic to confirm maneuver type assignment to avoid invalid guidance
  * Fixed turn maneuvers by improving logic for the following:
    * Internal intersection edges
    * 'T' intersections
    * Intersecting forward edges
 * **Data Producer Updates** - Fix the restrictions on a shortcut edge to be the same as the last directed edge of the shortcut (rather than the first one).

## Release Date: 2016-04-28

 * **Tile Format Updates** - Separated the transit graph from the "road only" graph into different tiles but retained their interconnectivity. Transit tiles are now hierarchy level 3.
 * **Tile Format Updates** - Reduced the size of graph edge shape data by 5% through the use of varint encoding (LEB128)
 * **Tile Format Updates** - Aligned `EdgeInfo` structures to proper byte boundaries so as to maintain compatibility for systems who don't support reading from unaligned addresses.
 * **Guidance Globalization** -  Added the it-IT(Italian) language file. Added support for CLDR plural rules. The cs-CZ(Czech), de-DE(German), and en-US(US English) language files have been updated.
 * **Travel mode based instructions** -  Updated the start, post ferry, and post transit insructions to be based on the travel mode, for example:
  * `Drive east on Main Street.`
  * `Walk northeast on Broadway.`
  * `Bike south on the cycleway.`

## Release Date: 2016-04-12

 * **Guidance Globalization** -  Added logic to use tagged language files that contain the guidance phrases. The initial versions of en-US, de-DE, and cs-CZ have been deployed.
 * **Updated ferry defaults** -  Bumped up use_ferry to 0.65 so that we don't penalize ferries as much.

## Release Date: 2016-03-31
 * **Data producer updates** - Do not generate shortcuts across a node which is a fork. This caused missing fork maneuvers on longer routes.  GetNames update ("Broadway fix").  Fixed an issue with looking up a name in the ref map and not the name map.  Also, removed duplicate names.  Private = false was unsetting destination only flags for parking aisles.

## Release Date: 2016-03-30
 * **TripPathBuilder Bug Fix** - Fixed an exception that was being thrown when trying to read directed edges past the end of the list within a tile. This was due to errors in setting walkability and cyclability on upper hierarchies.

## Release Date: 2016-03-28

 * **Improved Graph Correlation** -  Correlating input to the routing graph is carried out via closest first traversal of the graph's, now indexed, geometry. This results in faster correlation and guarantees the absolute closest edge is found.

## Release Date: 2016-03-16

 * **Transit type returned** -  The transit type (e.g. tram, metro, rail, bus, ferry, cable car, gondola, funicular) is now returned with each transit maneuver.
 * **Guidance language** -  If the language option is not supplied or is unsupported then the language will be set to the default (en-US). Also, the service will return the language in the trip results.
 * **Update multimodal path algorithm** - Applied some fixes to multimodal path algorithm. In particular fixed a bug where the wrong sortcost was added to the adjacency list. Also separated "in-station" transfer costs from transfers between stops.
 * **Data producer updates** - Do not combine shortcut edges at gates or toll booths. Fixes avoid toll issues on routes that included shortcut edges.

## Release Date: 2016-03-07

 * **Updated all APIs to honor the optional DNT (Do not track) http header** -  This will avoid logging locations.
 * **Reduce 'Merge maneuver' verbal alert instructions** -  Only create a verbal alert instruction for a 'Merge maneuver' if the previous maneuver is > 1.5 km.
 * **Updated transit defaults.  Tweaked transit costing logic to obtain better routes.** -  use_rail = 0.6, use_transfers = 0.3, transfer_cost = 15.0 and transfer_penalty = 300.0.  Updated the TransferCostFactor to use the transfer_factor correctly.  TransitionCost for pedestrian costing bumped up from 20.0f to 30.0f when predecessor edge is a transit connection.
 * **Initial Guidance Globalization** -  Partial framework for Guidance Globalization. Started reading some guidance phrases from en-US.json file.

## Release Date: 2016-02-22

 * **Use bidirectional A* for automobile routes** - Switch to bidirectional A* for all but bus routes and short routes (where origin and destination are less than 10km apart). This improves performance and has less failure cases for longer routes. Some data import adjustments were made (02-19) to fix some issues encountered with arterial and highway hierarchies. Also only use a maximum of 2 passes for bidirecdtional A* to reduce "long time to fail" cases.
 * **Added verbal multi-cue guidance** - This combines verbal instructions when 2 successive maneuvers occur in a short amount of time (e.g., Turn right onto MainStreet. Then Turn left onto 1st Avenue).

## Release Date: 2016-02-19

 * **Data producer updates** - Reduce stop impact when all edges are links (ramps or turn channels). Update opposing edge logic to reject edges that do no have proper access (forward access == reverse access on opposing edge and vice-versa). Update ReclassifyLinks for cases where a single edge (often a service road) intersects a ramp improperly causing the ramp to reclassified when it should not be. Updated maximum OSM node Id (now exceeds 4000000000). Move lua from conf repository into mjolnir.

## Release Date: 2016-02-01

 * **Data producer updates** - Reduce speed on unpaved/rough roads. Add statistics for hgv (truck) restrictions.

## Release Date: 2016-01-26

 * **Added capability to disable narrative production** - Added the `narrative` boolean option to allow users to disable narrative production. Locations, shape, length, and time are still returned. The narrative production is enabled by default. The possible values for the `narrative` option are: false and true
 * **Added capability to mark a request with an id** - The `id` is returned with the response so a user could match to the corresponding request.
 * **Added some logging enhancements, specifically [ANALYTICS] logging** - We want to focus more on what our data is telling us by logging specific stats in Logstash.

## Release Date: 2016-01-18

 * **Data producer updates** - Data importer configuration (lua) updates to fix a bug where buses were not allowed on restricted lanes.  Fixed surface issue (change the default surface to be "compacted" for footways).

## Release Date: 2016-01-04

 * **Fixed Wrong Costing Options Applied** - Fixed a bug in which a previous requests costing options would be used as defaults for all subsequent requests.

## Release Date: 2015-12-18

 * **Fix for bus access** - Data importer configuration (lua) updates to fix a bug where bus lanes were turning off access for other modes.
 * **Fix for extra emergency data** - Data importer configuration (lua) updates to fix a bug where we were saving hospitals in the data.
 * **Bicycle costing update** - Updated kTCSlight and kTCFavorable so that cycleways are favored by default vs roads.

## Release Date: 2015-12-17

 * **Graph Tile Data Structure update** - Updated structures within graph tiles to support transit efforts and truck routing. Removed TransitTrip, changed TransitRoute and TransitStop to indexes (rather than binary search). Added access restrictions (like height and weight restrictions) and the mode which they impact to reduce need to look-up.
 * **Data producer updates** - Updated graph tile structures and import processes.

## Release Date: 2015-11-23

 * **Fixed Open App for OSRM functionality** - Added OSRM functionality back to Loki to support Open App.

## Release Date: 2015-11-13

 * **Improved narrative for unnamed walkway, cycleway, and mountain bike trail** - A generic description will be used for the street name when a walkway, cycleway, or mountain bike trail maneuver is unnamed. For example, a turn right onto a unnamed walkway maneuver will now be: "Turn right onto walkway."
 * **Fix costing bug** - Fix a bug introduced in EdgeLabel refactor (impacted time distance matrix only).

## Release Date: 2015-11-3

 * **Enhance bi-directional A* logic** - Updates to bidirectional A* algorithm to fix the route completion logic to handle cases where a long "connection" edge could lead to a sub-optimal path. Add hierarchy and shortcut logic so we can test and use bidirectional A* for driving routes. Fix the destination logic to properly handle oneways as the destination edge. Also fix U-turn detection for reverse search when hierarchy transitions occur.
 * **Change "Go" to "Head" for some instructions** - Start, exit ferry.
 * **Update to roundabout instructions** - Call out roundabouts for edges marked as links (ramps, turn channels).
 * **Update bicycle costing** - Fix the road factor (for applying weights based on road classification) and lower turn cost values.

## Data Producer Release Date: 2015-11-2

 * **Updated logic to not create shortcut edges on roundabouts** - This fixes some roundabout exit counts.

## Release Date: 2015-10-20

 * **Bug Fix for Pedestrian and Bicycle Routes** - Fixed a bug with setting the destination in the bi-directional Astar algorithm. Locations that snapped to a dead-end node would have failed the route and caused a timeout while searching for a valid path. Also fixed the elapsed time computation on the reverse path of bi-directional algorithm.

## Release Date: 2015-10-16

 * **Through Location Types** - Improved support for locations with type = "through". Routes now combine paths that meet at each through location to create a single "leg" between locations with type = "break". Paths that continue at a through location will not create a U-turn unless the path enters a "dead-end" region (neighborhood with no outbound access).
 * **Update shortcut edge logic** - Now skips long shortcut edges when close to the destination. This can lead to missing the proper connection if the shortcut is too long. Fixes #245 (thor).
 * **Per mode service limits** - Update configuration to allow setting different maximum number of locations and distance per mode.
 * **Fix shape index for trivial path** - Fix a bug where when building the the trip path for a "trivial" route (includes just one edge) where the shape index exceeded that size of the shape.

## Release Date: 2015-09-28

 * **Elevation Influenced Bicycle Routing** - Enabled elevation influenced bicycle routing. A "use-hills" option was added to the bicycle costing profile that can tune routes to avoid hills based on grade and amount of elevation change.
 * **"Loop Edge" Fix** - Fixed a bug with edges that form a loop. Split them into 2 edges during data import.
 * **Additional information returned from 'locate' method** - Added information that can be useful when debugging routes and data. Adds information about nodes and edges at a location.
 * **Guidance/Narrative Updates** - Added side of street to destination narrative. Updated verbal instructions.<|MERGE_RESOLUTION|>--- conflicted
+++ resolved
@@ -124,12 +124,9 @@
    * ADDED: Fail early in valhalla_ingest_transit if there's no valid GTFS feeds [#4710](https://github.com/valhalla/valhalla/pull/4710/)
    * ADDED: Added ssmlAnnouncements for voice instructions and removed voice and banner instructions from last step. [#4644](https://github.com/valhalla/valhalla/pull/4644)
    * ADDED: deadend information in directed edge JSON for `/locate` [#4751](https://github.com/valhalla/valhalla/pull/4751) 
-<<<<<<< HEAD
    * ADDED: Dedupe option for expansion, significantly reducing the response size. [#4601](https://github.com/valhalla/valhalla/issues/4601)
-=======
    * FIXED: remove old code that allows bicycle access on hiking trails. [#4781](https://github.com/valhalla/valhalla/pull/4781)
    * ADDED: inline config arg for `valhalla_build_elevation` script [#4787](https://github.com/valhalla/valhalla/pull/4787)
->>>>>>> cbb4e984
 
 ## Release Date: 2023-05-11 Valhalla 3.4.0
 * **Removed**
