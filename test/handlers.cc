#include "test.h"
#include "tyr/route_handler.h"
#include "tyr/custom_route_handler.h"
#include "tyr/locate_handler.h"
#include "tyr/json.h"

#include <valhalla/mjolnir/pbfgraphparser.h>
#include <valhalla/mjolnir/graphbuilder.h>
#include <valhalla/mjolnir/graphenhancer.h>
#include <valhalla/mjolnir/hierarchybuilder.h>
#include <valhalla/mjolnir/graphvalidator.h>
#include <valhalla/midgard/logging.h>
#include <valhalla/baldr/location.h>

#include <fstream>
#include <sstream>
#include <boost/python/dict.hpp>
#include <boost/python/str.hpp>
#include <boost/python/list.hpp>
#include <boost/property_tree/ptree.hpp>
#include <boost/property_tree/json_parser.hpp>
#include <Python.h>

using namespace valhalla::baldr;
using namespace valhalla::tyr;

namespace {

void write_config(const std::string& filename) {

  std::ofstream file;
  try {
    file.open(filename, std::ios_base::trunc);
    file << *json::map
      ({
        {"mjolnir", json::map
          ({
            {"input", json::map({{"type", std::string("protocolbuffer")}})},
            {"hierarchy", json::map
              ({
                {"tile_dir", std::string("test/tiles")},
                {"levels", json::array
                  ({
                    json::map({
                      {"name",std::string("local")},
                      {"level", static_cast<uint64_t>(2)},
                      {"size", json::fp_t{0.25, 2}}
                    }),
                    json::map({
                      {"name",std::string("arterial")},
                      {"level", static_cast<uint64_t>(1)},
                      {"size", json::fp_t{1, 0}},
                      {"importance_cutoff",std::string("Tertiary")}
                    }),
                    json::map({
                      {"name",std::string("highway")},
                      {"level", static_cast<uint64_t>(0)},
                      {"size", json::fp_t{4,0}},
                      {"importance_cutoff",std::string("Trunk")}
                    })
                  })
                }
              })
            },
            {"tagtransform", json::map
              ({
                {"node_script", std::string("test/lua/vertices.lua")},
                {"node_function", std::string("nodes_proc")},
                {"way_script", std::string("test/lua/edges.lua")},
                {"way_function", std::string("ways_proc")},
                {"relation_script", std::string("test/lua/relations.lua")},
                {"relation_function", std::string("rels_proc")}
              })
            },
            {"admin", json::map
              ({
                {"admin_dir", std::string("/data/valhalla")},
                {"db_name", std::string("admin.sqlite")}
              })
            }
          })
        },
        {"thor", json::map({})},
        {"costing_options", json::map
          ({
            {"auto_shorter", json::map({})},
            {"bicycle", json::map({})},
            {"auto", json::map
              ({
                {"maneuver_penalty", json::fp_t{5.0, 0}},
                {"gate_cost", json::fp_t{30.0, 0}},
                {"toll_booth_cost", json::fp_t{15.0, 0}},
                {"toll_booth_penalty", json::fp_t{0.0, 0}}
              })
            },
            {"pedestrian", json::map
              ({
                {"walking_speed", json::fp_t{5.1, 0}},
                {"walkway_factor", json::fp_t{0.9, 0}},
                {"alley_factor", json::fp_t{2.0, 0}},
                {"driveway_factor", json::fp_t{2.0, 0}},
                {"step_penalty", json::fp_t{30.0, 0}}
              })
            }
          })
        }
      });
  }
  catch(...) {

  }
  file.close();
}

void write_tiles(const std::string& config_file) {
  boost::property_tree::ptree conf;
  boost::property_tree::json_parser::read_json(config_file, conf);

  auto osmdata = valhalla::mjolnir::PBFGraphParser::Parse(conf.get_child("mjolnir"), {"test/data/liechtenstein-latest.osm.pbf"},
      "test_ways_file.bin", "test_way_nodes_file.bin");
  valhalla::mjolnir::GraphBuilder::Build(conf.get_child("mjolnir"), osmdata, "test_ways_file.bin", "test_way_nodes_file.bin");
  valhalla::mjolnir::GraphEnhancer::Enhance(conf);
  valhalla::mjolnir::HierarchyBuilder::Build(conf.get_child("mjolnir.hierarchy"));
  valhalla::mjolnir::GraphValidator::Validate(conf.get_child("mjolnir.hierarchy"));
}

boost::property_tree::ptree make_request(const std::string& loc1, const std::string& loc2,
  const std::string& request_type) {

  auto json = json::map
  ({
    {"loc", json::array({ loc1, loc2 })},
    {"costing", request_type},
    {"output", std::string("json")},
    {"z", static_cast<uint64_t>(17)},
    {"instructions", static_cast<bool>(true)},
    {"jsonp", std::string("some_callback")},
  });
  std::stringstream stream; stream << *json;
  boost::property_tree::ptree pt;
  boost::property_tree::read_json(stream, pt);
  return pt;
}

json::ArrayPtr locations(const std::vector<Location>& loc_list){

  auto locations = json::array({});
  for(const auto& loc : loc_list) {

    auto location = json::map({});

<<<<<<< HEAD
    location->emplace("latitude", json::fp_t{loc.latlng_.lat(),6});
    location->emplace("longitude",json::fp_t{loc.latlng_.lng(),6});
=======
    location->emplace("lat", static_cast<long double>(loc.latlng_.lat()));
    location->emplace("lon",static_cast<long double>(loc.latlng_.lng()));
>>>>>>> 564fd213
    location->emplace(
        "type",
        (loc.stoptype_ == Location::StopType::THROUGH ?
            std::string("through") : std::string("break")));

    locations->emplace_back(location);
  }

  return locations;
}

boost::property_tree::ptree make_json_request(float lat1, float lng1,
                                              float lat2, float lng2,
                                              const std::string& request_type) {
  std::vector<Location> loc_list;
  loc_list.emplace_back(Location({lng1, lat1}));
  loc_list.emplace_back(Location({lng2, lat2}));

  auto json = json::map
  ({
    {"locations", locations(loc_list)},
    {"costing", request_type},
    {"output", std::string("json")}
  });
  std::stringstream stream; stream << *json;
  boost::property_tree::ptree pt;
  boost::property_tree::read_json(stream, pt);
  return pt;
}

void TestRouteHanlder() {
  //make a config file
  write_config("test/test_config");

  //write the tiles with it
  write_tiles("test/test_config");

  boost::property_tree::ptree config;
  boost::property_tree::read_json("test/test_config", config);

  //make the input
  boost::property_tree::ptree request =
    make_request("47.139815, 9.525708", "47.167321, 9.509609", "auto");

  //run the route
  valhalla::tyr::RouteHandler handler(config, request);
  LOG_DEBUG(handler.Action());
}

void TestCustomRouteHandler() {
  boost::property_tree::ptree config;
  boost::property_tree::read_json("test/test_config", config);

  //make the input
  boost::property_tree::ptree request =
    make_json_request(47.139815, 9.525708, 47.167321, 9.509609, "auto");

  //run the route
  valhalla::tyr::CustomRouteHandler handler(config, request);
  LOG_DEBUG(handler.Action());
}

void TestLocateHandler() {
  boost::property_tree::ptree config;
  boost::property_tree::read_json("test/test_config", config);

  //make the input
  boost::property_tree::ptree request =
    make_json_request(47.139815, 9.525708, 47.167321, 9.509609, "auto");

  //run the route
  valhalla::tyr::LocateHandler handler(config, request);
  LOG_DEBUG(handler.Action());
}

}

int main() {
  test::suite suite("handlers");

  suite.test(TEST_CASE(TestRouteHanlder));

  suite.test(TEST_CASE(TestCustomRouteHandler));

  //suite.test(TEST_CASE(TestNearestHandler));

  suite.test(TEST_CASE(TestLocateHandler));

  return suite.tear_down();
}<|MERGE_RESOLUTION|>--- conflicted
+++ resolved
@@ -149,13 +149,8 @@
 
     auto location = json::map({});
 
-<<<<<<< HEAD
-    location->emplace("latitude", json::fp_t{loc.latlng_.lat(),6});
-    location->emplace("longitude",json::fp_t{loc.latlng_.lng(),6});
-=======
-    location->emplace("lat", static_cast<long double>(loc.latlng_.lat()));
-    location->emplace("lon",static_cast<long double>(loc.latlng_.lng()));
->>>>>>> 564fd213
+    location->emplace("lat", json::fp_t{loc.latlng_.lat(),6});
+    location->emplace("lon",json::fp_t{loc.latlng_.lng(),6});
     location->emplace(
         "type",
         (loc.stoptype_ == Location::StopType::THROUGH ?
