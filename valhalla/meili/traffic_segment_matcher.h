--- conflicted
+++ resolved
@@ -40,31 +40,6 @@
   float start_time;                     // Begin time along this segment.
   float end_time;                       // End time along this segment.
   uint32_t length;                      // Length in meters along this segment
-<<<<<<< HEAD
-
-  MatchedTrafficSegments(const bool start, const bool end,
-                         const valhalla::baldr::GraphId& id,
-                         const float bt, const float et, const float l)
-      : partial_start(start),
-        partial_end(end),
-        segment_id(id),
-        start_time(bt),
-        end_time(et),
-        length(l) {
-  }
-
-  boost::property_tree::ptree ToPtree() const {
-    boost::property_tree::ptree segment;
-    segment.put<bool>("partial_start", partial_start);
-    segment.put<bool>("partial_end", partial_end);
-    segment.put<uint64_t>("segment_id", segment_id.value);
-    segment.put<float>("start_time", start_time);
-    segment.put<float>("end_time", end_time);
-    segment.put<uint32_t>("length", length);
-    return segment;
-  }
-=======
->>>>>>> 6bafad39
 };
 
 /**
