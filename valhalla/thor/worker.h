#ifndef __VALHALLA_THOR_SERVICE_H__
#define __VALHALLA_THOR_SERVICE_H__

#include <cstdint>
#include <tuple>
#include <vector>

#include <boost/property_tree/ptree.hpp>

#include <valhalla/baldr/directededge.h>
#include <valhalla/baldr/graphid.h>
#include <valhalla/baldr/graphreader.h>
#include <valhalla/baldr/graphtile.h>
#include <valhalla/baldr/location.h>
#include <valhalla/meili/map_matcher_factory.h>
#include <valhalla/proto/directions_options.pb.h>
#include <valhalla/proto/trip.pb.h>
#include <valhalla/sif/costfactory.h>
#include <valhalla/sif/edgelabel.h>
#include <valhalla/thor/astar.h>
#include <valhalla/thor/attributes_controller.h>
#include <valhalla/thor/bidirectional_astar.h>
#include <valhalla/thor/isochrone.h>
#include <valhalla/thor/match_result.h>
#include <valhalla/thor/multimodal.h>
#include <valhalla/thor/timedep.h>
#include <valhalla/thor/triplegbuilder.h>
#include <valhalla/tyr/actor.h>
#include <valhalla/worker.h>

namespace valhalla {
namespace thor {

#ifdef HAVE_HTTP
void run_service(const boost::property_tree::ptree& config);
#endif

class thor_worker_t : public service_worker_t {
public:
  enum SOURCE_TO_TARGET_ALGORITHM { SELECT_OPTIMAL = 0, COST_MATRIX = 1, TIME_DISTANCE_MATRIX = 2 };
  thor_worker_t(const boost::property_tree::ptree& config,
                const std::shared_ptr<baldr::GraphReader>& graph_reader = {});
  virtual ~thor_worker_t();
#ifdef HAVE_HTTP
  virtual prime_server::worker_t::result_t work(const std::list<zmq::message_t>& job,
                                                void* request_info,
                                                const std::function<void()>& interrupt) override;
#endif
  virtual void cleanup() override;

  std::list<TripLeg> route(valhalla_request_t& request);
  std::string matrix(valhalla_request_t& request);
  std::list<TripLeg> optimized_route(valhalla_request_t& request);
  std::string isochrones(valhalla_request_t& request);
<<<<<<< HEAD
  std::list<odin::TripLeg> trace_route(valhalla_request_t& request);
=======
  TripLeg trace_route(valhalla_request_t& request);
>>>>>>> 64b773f3
  std::string trace_attributes(valhalla_request_t& request);

protected:
  std::vector<thor::PathInfo> get_path(PathAlgorithm* path_algorithm,
                                       valhalla::Location& origin,
                                       valhalla::Location& destination,
                                       const std::string& costing);
  void log_admin(const TripLeg&);
  valhalla::sif::cost_ptr_t get_costing(const Costing costing, const DirectionsOptions& options);
  thor::PathAlgorithm* get_path_algorithm(const std::string& routetype,
<<<<<<< HEAD
                                          const odin::Location& origin,
                                          const odin::Location& destination);
  std::list<odin::TripLeg> route_match(valhalla_request_t& request,
                                       const AttributesController& controller);
  std::vector<std::tuple<float, float, std::vector<thor::MatchResult>, std::list<odin::TripLeg>>>
  map_match(valhalla_request_t& request,
            const AttributesController& controller,
            uint32_t best_paths = 1);
  odin::TripLeg
  path_map_match(const std::vector<meili::MatchResult>& match_results,
                 const AttributesController& controller,
                 const std::vector<PathInfo>& path_edges,
                 std::unordered_map<size_t, std::pair<RouteDiscontinuity, RouteDiscontinuity>>&
                     route_discontinuities);
  std::list<odin::TripLeg>
  path_arrive_by(google::protobuf::RepeatedPtrField<valhalla::odin::Location>& correlated,
=======
                                          const valhalla::Location& origin,
                                          const valhalla::Location& destination);
  TripLeg route_match(valhalla_request_t& request, const AttributesController& controller);
  std::vector<std::tuple<float, float, std::vector<thor::MatchResult>, TripLeg>>
  map_match(valhalla_request_t& request,
            const AttributesController& controller,
            uint32_t best_paths = 1);

  std::list<TripLeg>
  path_arrive_by(google::protobuf::RepeatedPtrField<valhalla::Location>& correlated,
>>>>>>> 64b773f3
                 const std::string& costing);
  std::list<TripLeg>
  path_depart_at(google::protobuf::RepeatedPtrField<valhalla::Location>& correlated,
                 const std::string& costing);

  void parse_locations(valhalla_request_t& request);
  void parse_measurements(const valhalla_request_t& request);
  std::string parse_costing(const valhalla_request_t& request);
  void filter_attributes(const valhalla_request_t& request, AttributesController& controller);

  sif::TravelMode mode;
  std::vector<meili::Measurement> trace;
  sif::CostFactory<sif::DynamicCost> factory;
  sif::cost_ptr_t mode_costing[static_cast<int>(sif::TravelMode::kMaxTravelMode)];
  // Path algorithms (TODO - perhaps use a map?))
  AStarPathAlgorithm astar;
  BidirectionalAStar bidir_astar;
  MultiModalPathAlgorithm multi_modal_astar;
  TimeDepForward timedep_forward;
  TimeDepReverse timedep_reverse;
  Isochrone isochrone_gen;
  std::shared_ptr<meili::MapMatcher> matcher;
  float long_request;
  float max_timedep_distance;
  std::unordered_map<std::string, float> max_matrix_distance;
  SOURCE_TO_TARGET_ALGORITHM source_to_target_algorithm;
  meili::MapMatcherFactory matcher_factory;
  std::shared_ptr<baldr::GraphReader> reader;
};

} // namespace thor
} // namespace valhalla

#endif //__VALHALLA_THOR_SERVICE_H__<|MERGE_RESOLUTION|>--- conflicted
+++ resolved
@@ -52,11 +52,7 @@
   std::string matrix(valhalla_request_t& request);
   std::list<TripLeg> optimized_route(valhalla_request_t& request);
   std::string isochrones(valhalla_request_t& request);
-<<<<<<< HEAD
-  std::list<odin::TripLeg> trace_route(valhalla_request_t& request);
-=======
-  TripLeg trace_route(valhalla_request_t& request);
->>>>>>> 64b773f3
+  std::list<TripLeg> trace_route(valhalla_request_t& request);
   std::string trace_attributes(valhalla_request_t& request);
 
 protected:
@@ -67,35 +63,21 @@
   void log_admin(const TripLeg&);
   valhalla::sif::cost_ptr_t get_costing(const Costing costing, const DirectionsOptions& options);
   thor::PathAlgorithm* get_path_algorithm(const std::string& routetype,
-<<<<<<< HEAD
-                                          const odin::Location& origin,
-                                          const odin::Location& destination);
-  std::list<odin::TripLeg> route_match(valhalla_request_t& request,
-                                       const AttributesController& controller);
-  std::vector<std::tuple<float, float, std::vector<thor::MatchResult>, std::list<odin::TripLeg>>>
+                                          const valhalla::Location& origin,
+                                          const valhalla::Location& destination);
+  std::list<TripLeg> route_match(valhalla_request_t& request, const AttributesController& controller);
+  std::vector<std::tuple<float, float, std::vector<thor::MatchResult>, std::list<TripLeg>>>
   map_match(valhalla_request_t& request,
             const AttributesController& controller,
             uint32_t best_paths = 1);
-  odin::TripLeg
+  TripLeg
   path_map_match(const std::vector<meili::MatchResult>& match_results,
                  const AttributesController& controller,
                  const std::vector<PathInfo>& path_edges,
                  std::unordered_map<size_t, std::pair<RouteDiscontinuity, RouteDiscontinuity>>&
                      route_discontinuities);
-  std::list<odin::TripLeg>
-  path_arrive_by(google::protobuf::RepeatedPtrField<valhalla::odin::Location>& correlated,
-=======
-                                          const valhalla::Location& origin,
-                                          const valhalla::Location& destination);
-  TripLeg route_match(valhalla_request_t& request, const AttributesController& controller);
-  std::vector<std::tuple<float, float, std::vector<thor::MatchResult>, TripLeg>>
-  map_match(valhalla_request_t& request,
-            const AttributesController& controller,
-            uint32_t best_paths = 1);
-
   std::list<TripLeg>
   path_arrive_by(google::protobuf::RepeatedPtrField<valhalla::Location>& correlated,
->>>>>>> 64b773f3
                  const std::string& costing);
   std::list<TripLeg>
   path_depart_at(google::protobuf::RepeatedPtrField<valhalla::Location>& correlated,
