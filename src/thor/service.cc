#include <prime_server/prime_server.hpp>
#include <prime_server/http_protocol.hpp>
using namespace prime_server;

#include <boost/property_tree/ptree.hpp>
#include <boost/property_tree/json_parser.hpp>
#include <valhalla/midgard/logging.h>
#include <valhalla/midgard/constants.h>
#include <valhalla/baldr/json.h>
#include <valhalla/baldr/geojson.h>

#include "thor/service.h"
#include "thor/isochrone.h"

using namespace valhalla;
using namespace valhalla::midgard;
using namespace valhalla::baldr;
using namespace valhalla::sif;
using namespace valhalla::thor;

namespace {

  const std::unordered_map<std::string, thor_worker_t::MATRIX_TYPE> MATRIX{
    {"one_to_many", thor_worker_t::ONE_TO_MANY},
    {"many_to_one", thor_worker_t::MANY_TO_ONE},
    {"many_to_many", thor_worker_t::MANY_TO_MANY},
    {"sources_to_targets", thor_worker_t::SOURCES_TO_TARGETS},
    {"optimized_route", thor_worker_t::OPTIMIZED_ROUTE}
  };

  std::size_t tdindex = 0;
  constexpr double kMilePerMeter = 0.000621371;
  const headers_t::value_type CORS{"Access-Control-Allow-Origin", "*"};
  const headers_t::value_type JSON_MIME{"Content-type", "application/json;charset=utf-8"};
  const headers_t::value_type JS_MIME{"Content-type", "application/javascript;charset=utf-8"};

}

namespace valhalla {
  namespace thor {

    thor_worker_t::thor_worker_t(const boost::property_tree::ptree& config): mode(valhalla::sif::TravelMode::kPedestrian),
      config(config), reader(config.get_child("mjolnir")),
      long_request(config.get<float>("thor.logging.long_request")){
      // Register edge/node costing methods
      factory.Register("auto", sif::CreateAutoCost);
      factory.Register("auto_shorter", sif::CreateAutoShorterCost);
      factory.Register("bus", CreateBusCost);
      factory.Register("bicycle", sif::CreateBicycleCost);
      factory.Register("pedestrian", sif::CreatePedestrianCost);
      factory.Register("transit", sif::CreateTransitCost);
      factory.Register("truck", sif::CreateTruckCost);
    }

    thor_worker_t::~thor_worker_t(){}

    worker_t::result_t thor_worker_t::work(const std::list<zmq::message_t>& job, void* request_info) {
      //get time for start of request
      auto s = std::chrono::system_clock::now();
      auto& info = *static_cast<http_request_t::info_t*>(request_info);
      LOG_INFO("Got Thor Request " + std::to_string(info.id));
      try{
        //get some info about what we need to do
        boost::property_tree::ptree request;
        std::string request_str(static_cast<const char*>(job.front().data()), job.front().size());
        std::stringstream stream(request_str);
        try {
          boost::property_tree::read_json(stream, request);
        }
        catch(const std::exception& e) {
          worker_t::result_t result{false};
          http_response_t response(500, "Internal Server Error", "Failed to parse intermediate request format", headers_t{CORS});
          response.from_info(info);
          result.messages.emplace_back(response.to_string());
          valhalla::midgard::logging::Log("500::" + std::string(e.what()), " [ANALYTICS] ");
          return result;
        }
        catch(...) {
          worker_t::result_t result{false};
          http_response_t response(500, "Internal Server Error", "Failed to parse intermediate request format", headers_t{CORS});
          response.from_info(info);
          result.messages.emplace_back(response.to_string());
          valhalla::midgard::logging::Log("500::non-std::exception", " [ANALYTICS] ");
          return result;
        }

        // Initialize request - get the PathALgorithm to use
        std::string costing = init_request(request);
        auto date_time_type = request.get_optional<int>("date_time.type");
        auto matrix_type = request.get_optional<std::string>("matrix_type");
        if (matrix_type) {
          auto matrix_iter = MATRIX.find(*matrix_type);
          if (matrix_iter == MATRIX.cend())
            throw std::runtime_error("Incorrect type provided:: " + *matrix_type + "  Accepted types are 'one_to_many', 'many_to_one', 'many_to_many' or 'optimized_route'.");

          switch (matrix_iter->second) {
            case ONE_TO_MANY:
            case MANY_TO_ONE:
            case MANY_TO_MANY:
            case SOURCES_TO_TARGETS:
              valhalla::midgard::logging::Log("matrix_type::" + *matrix_type, " [ANALYTICS] ");
              return matrix(matrix_iter->second, costing, request, info);
            case OPTIMIZED_ROUTE:
              valhalla::midgard::logging::Log("matrix_type::" + *matrix_type, " [ANALYTICS] ");
              return optimized_path(correlated, costing, request_str, info.do_not_track);
          }
        }//TODO: move isochrones logic to separate file
        else if(request.get_optional<bool>("isochrone")) {
          std::vector<float> contours;
          std::vector<std::string> colors;
          for(const auto& contour : request.get_child("contours")) {
            contours.push_back(contour.second.get<float>("time"));
            colors.push_back(contour.second.get<std::string>("color", ""));
          }

          //get the raster
          auto grid = costing == "multimodal" ?
            isochrone.ComputeMultiModal(correlated, contours.back(), reader, mode_costing, mode) :
            isochrone.Compute(correlated, contours.back(), reader, mode_costing, mode);

          //turn it into geojson
          auto isolines = grid->GenerateContours(contours);
          auto geojson = baldr::json::to_geojson<PointLL>(isolines, colors);
          auto id = request.get_optional<std::string>("id");
          if(id)
            geojson->emplace("id", *id);
          std::stringstream stream; stream << *geojson;

          //return the geojson
          worker_t::result_t result{false};
          http_response_t response(200, "OK", stream.str(), headers_t{CORS, JSON_MIME});
          response.from_info(info);
          result.messages.emplace_back(response.to_string());
          return result;
        }

        //regular route
        return trip_path(costing, request_str, date_time_type, info.do_not_track);
      }
      catch(const std::exception& e) {
        worker_t::result_t result{false};
        http_response_t response(400, "Bad Request", e.what(), headers_t{CORS});
        response.from_info(info);
        result.messages.emplace_back(response.to_string());
        valhalla::midgard::logging::Log("400::" + std::string(e.what()), " [ANALYTICS] ");
        return result;
      }
    }

    /**
     * Update the origin edges for a through location.
     */
    void thor_worker_t::update_origin(baldr::PathLocation& origin, bool prior_is_node,
                      const baldr::GraphId& through_edge) {
      if (prior_is_node) {
        // TODO - remove the opposing through edge from list of edges unless
        // all outbound edges are entering noth_thru regions.
        // For now allow all edges
      } else {
        // Check if the edge is entering a not_thru region - if so do not
        // exclude the opposing edge
        const DirectedEdge* de = reader.GetGraphTile(through_edge)->directededge(through_edge);
        if (de->not_thru()) {
          return;
        }

        // Check if the through edge is dist = 1 (through point is at a node)
        bool ends_at_node = false;;
        for (const auto& e : origin.edges) {
          if (e.id == through_edge) {
            if (e.end_node()) {
              ends_at_node = true;
              break;
            }
          }
        }

        // Special case if location is at the end of a through edge
        if (ends_at_node) {
          // Erase the through edge and its opposing edge (if in the list)
          // from the origin edges
          auto opp_edge = reader.GetOpposingEdgeId(through_edge);
          std::remove_if(origin.edges.begin(), origin.edges.end(),
             [&through_edge, &opp_edge](const PathLocation::PathEdge& edge) {
                return edge.id == through_edge || edge.id == opp_edge; });
        } else {
          // Set the origin edge to the through_edge.
          for (auto e : origin.edges) {
            if (e.id == through_edge) {
              origin.edges.clear();
              origin.edges.push_back(e);
              break;
            }
          }
        }
      }
    }

    void thor_worker_t::get_path(PathAlgorithm* path_algorithm,
                 baldr::PathLocation& origin, baldr::PathLocation& destination,
                 std::vector<thor::PathInfo>& path_edges) {
      midgard::logging::Log("#_passes::1", " [ANALYTICS] ");
      // Find the path.
      path_edges = path_algorithm->GetBestPath(origin, destination, reader,
                                               mode_costing, mode);
      // If path is not found try again with relaxed limits (if allowed)
      if (path_edges.size() == 0) {
        valhalla::sif::cost_ptr_t cost = mode_costing[static_cast<uint32_t>(mode)];
        if (cost->AllowMultiPass()) {
          // 2nd pass. Less aggressive hierarchy transitioning
          path_algorithm->Clear();
          bool using_astar = (path_algorithm == &astar);
          float relax_factor = using_astar ? 16.0f : 8.0f;
          float expansion_within_factor = using_astar ? 4.0f : 2.0f;
          cost->RelaxHierarchyLimits(relax_factor, expansion_within_factor);
          midgard::logging::Log("#_passes::2", " [ANALYTICS] ");
          path_edges = path_algorithm->GetBestPath(origin, destination,
                                    reader, mode_costing, mode);

          // 3rd pass (only for A*)
          if (path_edges.size() == 0 && using_astar) {
            path_algorithm->Clear();
            cost->DisableHighwayTransitions();
            midgard::logging::Log("#_passes::3", " [ANALYTICS] ");
            path_edges = path_algorithm->GetBestPath(origin, destination,
                                     reader, mode_costing, mode);
          }
        }
      }
    }

    // Get the costing options. Get the base options from the config and the
    // options for the specified costing method. Merge in any request costing
    // options.
    valhalla::sif::cost_ptr_t thor_worker_t::get_costing(const boost::property_tree::ptree& request,
                                          const std::string& costing) {
      std::string method_options = "costing_options." + costing;
      auto config_costing = config.get_child_optional(method_options);
      if(!config_costing)
        throw std::runtime_error("No costing method found for '" + costing + "'");
      auto request_costing = request.get_child_optional(method_options);
      if(request_costing) {
        // If the request has any options for this costing type, merge the 2
        // costing options - override any config options that are in the request.
        // and add any request options not in the config.
        boost::property_tree::ptree overridden = *config_costing;
        for (const auto& r : *request_costing) {
          overridden.put_child(r.first, r.second);
        }
        return factory.Create(costing, overridden);
      }
      // No options to override so use the config options verbatim
      return factory.Create(costing, *config_costing);
    }

    std::string thor_worker_t::init_request(const boost::property_tree::ptree& request) {
      auto id = request.get_optional<std::string>("id");
      // Parse out units; if none specified, use kilometers
      double distance_scale = kKmPerMeter;
      auto units = request.get<std::string>("units", "km");
      if (units == "mi")
        distance_scale = kMilePerMeter;

      //we require locations
      auto request_locations = request.get_child_optional("locations");
      if(!request_locations)
        throw std::runtime_error("Insufficiently specified required parameter 'locations'");
      for(const auto& location : *request_locations) {
        try{
          locations.push_back(baldr::Location::FromPtree(location.second));
        }
        catch (...) {
          throw std::runtime_error("Failed to parse location");
        }
      }
      if(locations.size() < (request.get_optional<bool>("isochrone") ? 1 : 2))
        throw std::runtime_error("Insufficient number of locations provided");

      //type - 0: current, 1: depart, 2: arrive
      auto date_time_type = request.get_optional<int>("date_time.type");
      auto date_time_value = request.get_optional<std::string>("date_time.value");

      if (date_time_type == 0) //current.
        locations.front().date_time_ = "current";
      else if (date_time_type == 1) //depart at
        locations.front().date_time_ = date_time_value;
      else if (date_time_type == 2) //arrive)
        locations.back().date_time_ = date_time_value;


      //we require correlated locations
      size_t i = 0;
      do {
        auto path_location = request.get_child_optional("correlated_" + std::to_string(i));
        if(!path_location)
          break;
        try {
          correlated.emplace_back(PathLocation::FromPtree(locations, *path_location));
        }
        catch (...) {
          throw std::runtime_error("Failed to parse correlated location");
        }
      }while(++i);

      //if we have a sources and targets request here we will divvy up the correlated amongst them
      auto request_sources = request.get_child_optional("sources");
      auto request_targets = request.get_child_optional("targets");
      if(request_sources && request_targets) {
        correlated_s.insert(correlated_s.begin(), correlated.begin(), correlated.begin() + request_sources->size());
        correlated_t.insert(correlated_t.begin(), correlated.begin() + request_sources->size(), correlated.end());
      }

      // Parse out the type of route - this provides the costing method to use
      auto costing = request.get_optional<std::string>("costing");
      if(!costing)
        throw std::runtime_error("No edge/node costing provided");

      // Set travel mode and construct costing
      if (*costing == "multimodal") {
        // For multi-modal we construct costing for all modes and set the
        // initial mode to pedestrian. (TODO - allow other initial modes)
        mode_costing[0] = get_costing(request, "auto");
        mode_costing[1] = get_costing(request, "pedestrian");
        mode_costing[2] = get_costing(request, "bicycle");
        mode_costing[3] = get_costing(request, "transit");
        mode = valhalla::sif::TravelMode::kPedestrian;
      } else {
        valhalla::sif::cost_ptr_t cost = get_costing(request, *costing);
        mode = cost->travelmode();
        mode_costing[static_cast<uint32_t>(mode)] = cost;
      }
      valhalla::midgard::logging::Log("travel_mode::" + std::to_string(static_cast<uint32_t>(mode)), " [ANALYTICS] ");
      return *costing;
    }

    void thor_worker_t::cleanup() {
      astar.Clear();
      bidir_astar.Clear();
      multi_modal_astar.Clear();
      locations.clear();
      correlated.clear();
<<<<<<< HEAD
      correlated_s.clear();
      correlated_t.clear();
=======
      isochrone.Clear();
>>>>>>> 9db4eaef
      if(reader.OverCommitted())
        reader.Clear();
    }

    void run_service(const boost::property_tree::ptree& config) {
      //gets requests from thor proxy
      auto upstream_endpoint = config.get<std::string>("thor.service.proxy") + "_out";
      //sends them on to odin
      auto downstream_endpoint = config.get<std::string>("odin.service.proxy") + "_in";
      //or returns just location information back to the server
      auto loopback_endpoint = config.get<std::string>("httpd.service.loopback");

      //listen for requests
      zmq::context_t context;
      thor_worker_t thor_worker(config);
      prime_server::worker_t worker(context, upstream_endpoint, downstream_endpoint, loopback_endpoint,
        std::bind(&thor_worker_t::work, std::ref(thor_worker), std::placeholders::_1, std::placeholders::_2),
        std::bind(&thor_worker_t::cleanup, std::ref(thor_worker)));
      worker.work();

      //TODO: should we listen for SIGINT and terminate gracefully/exit(0)?
    }

  }
}<|MERGE_RESOLUTION|>--- conflicted
+++ resolved
@@ -102,7 +102,7 @@
               return matrix(matrix_iter->second, costing, request, info);
             case OPTIMIZED_ROUTE:
               valhalla::midgard::logging::Log("matrix_type::" + *matrix_type, " [ANALYTICS] ");
-              return optimized_path(correlated, costing, request_str, info.do_not_track);
+              return optimized_path(correlated_s, correlated_t, costing, request_str, info.do_not_track);
           }
         }//TODO: move isochrones logic to separate file
         else if(request.get_optional<bool>("isochrone")) {
@@ -339,12 +339,9 @@
       multi_modal_astar.Clear();
       locations.clear();
       correlated.clear();
-<<<<<<< HEAD
       correlated_s.clear();
       correlated_t.clear();
-=======
       isochrone.Clear();
->>>>>>> 9db4eaef
       if(reader.OverCommitted())
         reader.Clear();
     }
