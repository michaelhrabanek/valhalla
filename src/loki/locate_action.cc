#include "loki/service.h"
#include "loki/search.h"

#include "baldr/json.h"
#include "baldr/pathlocation.h"
#include "baldr/rapidjson_utils.h"
#include "midgard/logging.h"

using namespace prime_server;
using namespace valhalla::baldr;

namespace {
  const headers_t::value_type CORS{"Access-Control-Allow-Origin", "*"};
  const headers_t::value_type JSON_MIME{"Content-type", "application/json;charset=utf-8"};
  const headers_t::value_type JS_MIME{"Content-type", "application/javascript;charset=utf-8"};

  json::ArrayPtr serialize_edges(const PathLocation& location, GraphReader& reader, bool verbose) {
    auto array = json::array({});
    for(const auto& edge : location.edges) {
      try {
        //get the osm way id
        auto tile = reader.GetGraphTile(edge.id);
        auto* directed_edge = tile->directededge(edge.id);
        auto edge_info = tile->edgeinfo(directed_edge->edgeinfo_offset());
        //they want MOAR!
        if(verbose) {
          array->emplace_back(
            json::map({
              {"correlated_lat", json::fp_t{edge.projected.lat(), 6}},
              {"correlated_lon", json::fp_t{edge.projected.lng(), 6}},
              {"side_of_street",
                edge.sos == PathLocation::LEFT ? std::string("left") :
                  (edge.sos == PathLocation::RIGHT ? std::string("right") : std::string("neither"))
              },
              {"percent_along", json::fp_t{edge.dist, 5} },
              {"score", json::fp_t{edge.score, 1}},
              {"edge_id", edge.id.json()},
              {"edge", directed_edge->json()},
              {"edge_info", edge_info.json()},
            })
          );
        }//they want it lean and mean
        else {
          array->emplace_back(
            json::map({
              {"way_id", edge_info.wayid()},
              {"correlated_lat", json::fp_t{edge.projected.lat(), 6}},
              {"correlated_lon", json::fp_t{edge.projected.lng(), 6}},
              {"side_of_street",
                edge.sos == PathLocation::LEFT ? std::string("left") :
                  (edge.sos == PathLocation::RIGHT ? std::string("right") : std::string("neither"))
              },
              {"percent_along", json::fp_t{edge.dist, 5} },
            })
          );
        }
      }
      catch(...) {
        //this really shouldnt ever get hit
        LOG_WARN("Expected edge not found in graph but found by loki::search!");
      }
    }
    return array;
  }

  json::ArrayPtr serialize_nodes(const PathLocation& location, GraphReader& reader, bool verbose) {
    //get the nodes we need
    std::unordered_set<uint64_t> nodes;
    for(const auto& e : location.edges)
      if(e.end_node())
        nodes.emplace(reader.GetGraphTile(e.id)->directededge(e.id)->endnode());
    //ad them into an array of json
    auto array = json::array({});
    for(auto node_id : nodes) {
      GraphId n(node_id);
      const GraphTile* tile = reader.GetGraphTile(n);
      auto* node_info = tile->node(n);
      json::MapPtr node;
      if(verbose) {
        node = node_info->json(tile);
        node->emplace("node_id", n.json());
      }
      else {
        node = json::map({
          {"lon", json::fp_t{node_info->latlng().first, 6}},
          {"lat", json::fp_t{node_info->latlng().second, 6}},
          //TODO: osm_id
        });
      }
      array->emplace_back(node);
    }
    //give them back
    return array;
  }

  json::MapPtr serialize(const boost::optional<std::string>& id, const PathLocation& location, GraphReader& reader, bool verbose) {
    //serialze all the edges
    auto m = json::map
    ({
      {"edges", serialize_edges(location, reader, verbose)},
      {"nodes", serialize_nodes(location, reader, verbose)},
      {"input_lat", json::fp_t{location.latlng_.lat(), 6}},
      {"input_lon", json::fp_t{location.latlng_.lng(), 6}},
    });
    return m;
  }

  json::MapPtr serialize(const boost::optional<std::string>& id, const PointLL& ll, const std::string& reason, bool verbose) {
    auto m = json::map({
      {"edges", static_cast<std::nullptr_t>(nullptr)},
      {"nodes", static_cast<std::nullptr_t>(nullptr)},
      {"input_lat", json::fp_t{ll.lat(), 6}},
      {"input_lon", json::fp_t{ll.lng(), 6}},
    });
    if(verbose)
      m->emplace("reason", reason);
    /*if(id)
      m->emplace("id", *id);*/

    return m;
  }
}

namespace valhalla {
  namespace loki {

<<<<<<< HEAD
    void loki_worker_t::init_locate(const rapidjson::Document& request) {
      parse_locations(request);
=======
    void loki_worker_t::init_locate(boost::property_tree::ptree& request) {
      locations = parse_locations(request, "locations");
>>>>>>> 33b8e1f2
      if(locations.size() < 1)
        throw valhalla_exception_t{400, 120};
      if(request.HasMember("costing"))
        parse_costing(request);
      else {
        edge_filter = loki::PassThroughEdgeFilter;
        node_filter = loki::PassThroughNodeFilter;
      }
    }

<<<<<<< HEAD
    worker_t::result_t loki_worker_t::locate(const rapidjson::Document& request, http_request_info_t& request_info) {
=======
    worker_t::result_t loki_worker_t::locate(boost::property_tree::ptree& request, http_request_info_t& request_info) {
>>>>>>> 33b8e1f2
      init_locate(request);
      //correlate the various locations to the underlying graph
      auto json = json::array({});
      bool verbose = GetOptionalFromRapidJson<bool>(request, "/verbose").get_value_or(false);
      const auto projections = loki::Search(locations, reader, edge_filter, node_filter);
      auto id = GetOptionalFromRapidJson<std::string>(request, "/id");
      for(const auto& location : locations) {
        try {
          json->emplace_back(serialize(id, projections.at(location), reader, verbose));
        }
        catch(const std::exception& e) {
          json->emplace_back(serialize(id, location.latlng_, "No data found for location", verbose));
        }
      }

      std::ostringstream stream;
      //jsonp callback if need be
      auto jsonp = GetOptionalFromRapidJson<std::string>(request, "/jsonp");
      if(jsonp)
        stream << *jsonp << '(';
      stream << *json;
      if(jsonp)
        stream << ')';

      worker_t::result_t result{false};
      http_response_t response(200, "OK", stream.str(), headers_t{CORS, jsonp ? JS_MIME : JSON_MIME});
      response.from_info(request_info);
      result.messages.emplace_back(response.to_string());
      return result;
    }

  }
}<|MERGE_RESOLUTION|>--- conflicted
+++ resolved
@@ -124,13 +124,8 @@
 namespace valhalla {
   namespace loki {
 
-<<<<<<< HEAD
-    void loki_worker_t::init_locate(const rapidjson::Document& request) {
-      parse_locations(request);
-=======
-    void loki_worker_t::init_locate(boost::property_tree::ptree& request) {
+    void loki_worker_t::init_locate(rapidjson::Document& request) {
       locations = parse_locations(request, "locations");
->>>>>>> 33b8e1f2
       if(locations.size() < 1)
         throw valhalla_exception_t{400, 120};
       if(request.HasMember("costing"))
@@ -141,11 +136,7 @@
       }
     }
 
-<<<<<<< HEAD
-    worker_t::result_t loki_worker_t::locate(const rapidjson::Document& request, http_request_info_t& request_info) {
-=======
-    worker_t::result_t loki_worker_t::locate(boost::property_tree::ptree& request, http_request_info_t& request_info) {
->>>>>>> 33b8e1f2
+    worker_t::result_t loki_worker_t::locate(rapidjson::Document& request, http_request_info_t& request_info) {
       init_locate(request);
       //correlate the various locations to the underlying graph
       auto json = json::array({});
